﻿/*

The MIT License (MIT)

Copyright (c) 2015-2017 Secret Lab Pty. Ltd. and Yarn Spinner contributors.

Permission is hereby granted, free of charge, to any person obtaining a copy
of this software and associated documentation files (the "Software"), to deal
in the Software without restriction, including without limitation the rights
to use, copy, modify, merge, publish, distribute, sublicense, and/or sell
copies of the Software, and to permit persons to whom the Software is
furnished to do so, subject to the following conditions:

The above copyright notice and this permission notice shall be included in all
copies or substantial portions of the Software.

THE SOFTWARE IS PROVIDED "AS IS", WITHOUT WARRANTY OF ANY KIND, EXPRESS OR
IMPLIED, INCLUDING BUT NOT LIMITED TO THE WARRANTIES OF MERCHANTABILITY,
FITNESS FOR A PARTICULAR PURPOSE AND NONINFRINGEMENT. IN NO EVENT SHALL THE
AUTHORS OR COPYRIGHT HOLDERS BE LIABLE FOR ANY CLAIM, DAMAGES OR OTHER
LIABILITY, WHETHER IN AN ACTION OF CONTRACT, TORT OR OTHERWISE, ARISING FROM,
OUT OF OR IN CONNECTION WITH THE SOFTWARE OR THE USE OR OTHER DEALINGS IN THE
SOFTWARE.

*/

using UnityEngine;
using System.Collections;
using System.Collections.Generic;
using CsvHelper;
using System;

// Field ... is never assigned to and will always have its default value null
#pragma warning disable 0649

namespace Yarn.Unity
{

    /// DialogueRunners act as the interface between your game and
    /// YarnSpinner.
    /** Make our menu item slightly nicer looking */
    [AddComponentMenu("Scripts/Yarn Spinner/Dialogue Runner")]
    public class DialogueRunner : MonoBehaviour
    {
        /// The source files to load the conversation from
        public YarnProgram[] yarnScripts;

<<<<<<< HEAD
        public string textLanguage;

        public string audioLanguage;

=======
>>>>>>> b0e9a8ac
        /// Our variable storage
        public Yarn.Unity.VariableStorageBehaviour variableStorage;

        /// The object that will handle the actual display and user input
        public Yarn.Unity.DialogueUIBehaviour dialogueUI;

        /// Which node to start from
        public string startNode = Yarn.Dialogue.DEFAULT_START;

        /// Whether we should start dialogue when the scene starts
        public bool startAutomatically = true;

        /// Tests to see if the dialogue is running
        public bool isDialogueRunning { get; private set; }

        public bool automaticCommands = true;

        private System.Action _continue;
        
        /// <summary>
        /// Called if a voiceover started and makes the DialogUI wait for the finish
        /// </summary>
        private System.Action _onVoiceoverTriggeredSuccessfully;

        /// <summary>
        /// Called when the voiceover finished.
        /// </summary>
        private System.Action _onVoiceoverFinish;

        private System.Action<int> _selectAction;

        public delegate void CommandHandler(string[] parameters);
        public delegate void BlockingCommandHandler(string[] parameters, System.Action onComplete);

        /// Maps the names of commands to action delegates.
        private Dictionary<string, CommandHandler> commandHandlers = new Dictionary<string, CommandHandler>();
        private Dictionary<string, BlockingCommandHandler> blockingCommandHandlers = new Dictionary<string, BlockingCommandHandler>();

        // Maps string IDs received from Yarn Spinner to user-facing text
        private Dictionary<string, string> strings = new Dictionary<string, string>();
        /// <summary>
        /// Linetag and voiceover for the current audio language if Unity's AudioSystem is being used
        /// </summary>
        private Dictionary<string, AudioClip> voiceOvers = new Dictionary<string, AudioClip>();

        /// A type of UnityEvent that takes a single string parameter. 
        ///
        /// We need to create a concrete subclass in order for Unity to
        /// serialise the type correctly.
        [System.Serializable]
        public class StringUnityEvent : UnityEngine.Events.UnityEvent<string> { }

        /// A Unity event that receives the name of the node that just
        /// finished running
#pragma warning disable 0649
        [SerializeField] StringUnityEvent onNodeComplete;
#pragma warning restore 0649

        /// <summary>
        /// Event sending a voiceover audio clip matching accociated with the currently run linetag,
        /// an action to call when voiceover playback started successfully and 
        /// an action to call when voiceover playback finished successfully.
        /// </summary>
        [System.Serializable]
        public class AudioClipUnityEvent : UnityEngine.Events.UnityEvent<AudioClip, System.Action, System.Action> { }

        /// <summary>
        /// Is called when a dialogue line is run and a matching entry in voiceovers was found
        /// </summary>
#pragma warning disable 0649
        [SerializeField] AudioClipUnityEvent onLineStartUnityAudio;
#pragma warning restore 0649

        /// <summary>
        /// Event sending the current linetag as string for processing in external applications like audio middlewares,
        /// an action to call when the linetag was successfully resolved and voiceover playback started and
        /// an action to call when the voiceover playback finished.
        /// </summary>
        [System.Serializable]
        public class MiddlewareStringUnityEvent : UnityEngine.Events.UnityEvent<string, System.Action, System.Action> { }

        /// <summary>
        /// Is called when a dialogue line is run
        /// </summary>
#pragma warning disable 0649
        [SerializeField] MiddlewareStringUnityEvent onLineStartAudioMiddleware;
#pragma warning restore 0649

        // A flag used to note when we call into a blocking command
        // handler, but it calls its complete handler immediately -
        // _before_ the Dialogue is told to pause. This out-of-order
        // problem can lead to the Dialogue being stuck in a paused state.
        // To solve this, this variable is set to false before any blocking
        // command handler is called, and set to true when ContinueDialogue
        // is called. If it's true after calling a blocking command
        // handler, then the Dialogue is not told to pause.
        private bool wasCompleteCalled = false;
        
        /// Our conversation engine
        /** Automatically created on first access
         */
        private Dialogue _dialogue;
        public Dialogue dialogue {
            get {
                if (_dialogue == null) {
                    // Create the main Dialogue runner, and pass our
                    // variableStorage to it
                    _dialogue = new Yarn.Dialogue (variableStorage);

                    // Set up the logging system.
                    _dialogue.LogDebugMessage = delegate (string message) {
                        Debug.Log (message);
                    };
                    _dialogue.LogErrorMessage = delegate (string message) {
                        Debug.LogError (message);
                    };

                    _dialogue.lineHandler = HandleLine;
                    _dialogue.commandHandler = HandleCommand;
                    _dialogue.optionsHandler = HandleOptions;
                    _dialogue.nodeCompleteHandler = (node) => { 
                        onNodeComplete?.Invoke(node); 
                        return Dialogue.HandlerExecutionType.ContinueExecution; 
                    };
                    _dialogue.dialogueCompleteHandler = HandleDialogueComplete;

                    // Yarn Spinner defines two built-in commands: "wait",
                    // and "stop". Stop is defined inside the Virtual
                    // Machine (the compiler traps it and makes it a
                    // special case.) Wait is defined here in Unity.
                    AddCommandHandler("wait", HandleWaitCommand);

                    foreach (var yarnScript in yarnScripts) {
                        AddStringTable(yarnScript);
                        AddVoiceOvers(yarnScript.voiceOvers);
                    }

                    _continue = this.ContinueDialogue;
                    _onVoiceoverTriggeredSuccessfully = dialogueUI.VoiceoverStartedSuccessfully;
                    _onVoiceoverFinish = dialogueUI.VoiceoverFinished;

                    _selectAction = this.SelectedOption;
        
                }
                return _dialogue;
            }
        }

        private void HandleWaitCommand(string[] parameters, System.Action onComplete)
        {
            if (parameters?.Length != 1) {
                Debug.LogErrorFormat("<<wait>> command expects one parameter.");
                onComplete();
                return;
            }

            string durationString = parameters[0];

            if (float.TryParse(
                durationString,
                System.Globalization.NumberStyles.AllowDecimalPoint,
                System.Globalization.CultureInfo.InvariantCulture,
                out var duration) == false) {
                    
                Debug.LogErrorFormat($"<<wait>> failed to parse duration {durationString}");
                onComplete();
            }
            StartCoroutine(DoHandleWait(duration, onComplete));
        }

        private IEnumerator DoHandleWait(float duration, Action onComplete)
        {
            yield return new WaitForSeconds(duration);
            onComplete();
        }

        private void HandleDialogueComplete()
        {
            isDialogueRunning = false;
            this.dialogueUI.DialogueComplete();
        }

        private void HandleOptions(OptionSet options)
        {
            
            this.dialogueUI.RunOptions(options, strings, _selectAction);
        }

        private Dialogue.HandlerExecutionType HandleCommand(Command command)
        {
            bool wasValidCommand;
            Dialogue.HandlerExecutionType executionType;

            // Try looking in the command handlers first, which is a lot
            // cheaper than crawling the game object hierarchy.

            // Set a flag that we can use to tell if the dispatched command
            // immediately called _continue
            wasCompleteCalled = false;

            (wasValidCommand, executionType) = DispatchCommandToRegisteredHandlers(command, _continue);   

            if (wasValidCommand) {

                // This was a valid command. It returned either continue,
                // or pause; if it returned pause, there's a chance that
                // the command handler immediately called _continue, in
                // which case we should not pause.
                if (wasCompleteCalled) {
                    return Dialogue.HandlerExecutionType.ContinueExecution;
                } else {
                    // Either continue execution, or pause (in which case
                    // _continue will be called)
                    return executionType;
                }
                
            }
            
            // We didn't find it in the comand handlers. Try looking in the game objects.
            (wasValidCommand, executionType) = DispatchCommandToGameObject(command);
            
            if (wasValidCommand) {
                // We found an object and method to invoke as a Yarn
                // command. It may or may not have been a coroutine; if it
                // was a coroutine, executionType will be
                // HandlerExecutionType.Pause, and we'll wait for it to
                // complete before resuming execution.
                return executionType;
                
            } 

            // We didn't find a method in our C# code to invoke. Pass it to
            // the UI to handle; it will determine whether we pause or
            // continue.
            return this.dialogueUI.RunCommand(command, _continue);            
            
        }

        public (bool commandWasFound, Dialogue.HandlerExecutionType executionType) DispatchCommandToRegisteredHandlers(Command command, System.Action onComplete) {

            var commandTokens = command.Text.Split(new[] {' '}, System.StringSplitOptions.RemoveEmptyEntries);

            Debug.Log($"Command: <<{command.Text}>>");

            if (commandTokens.Length == 0) {
                // Nothing to do
                return (false, Dialogue.HandlerExecutionType.ContinueExecution);
            }

            var firstWord = commandTokens[0];

            if (commandHandlers.ContainsKey(firstWord) == false && 
                blockingCommandHandlers.ContainsKey(firstWord) == false) {
                
                // We don't have a registered handler for this command, but
                // some other part of the game might.
                return (false, Dialogue.HandlerExecutionType.ContinueExecution);
            }

            // Single-word command, eg <<jump>>
            if (commandTokens.Length == 1) {
                if (commandHandlers.ContainsKey(firstWord)) {
                    commandHandlers[firstWord](null);
                    return (true, Dialogue.HandlerExecutionType.ContinueExecution);
                } else {
                    blockingCommandHandlers[firstWord](new string[] {}, onComplete);
                    return (true, Dialogue.HandlerExecutionType.PauseExecution);
                }
            }

            // Multi-word command, eg <<walk Mae left>>
            var remainingWords = new string[commandTokens.Length - 1];

            // Copy everything except the first word from the array
            System.Array.Copy(commandTokens, 1, remainingWords, 0, remainingWords.Length);

            if (commandHandlers.ContainsKey(firstWord)) {
                commandHandlers[firstWord](remainingWords);
                return (true, Dialogue.HandlerExecutionType.ContinueExecution);
            } else {
                blockingCommandHandlers[firstWord](remainingWords, onComplete);
                return (true, Dialogue.HandlerExecutionType.PauseExecution);
            }
        }

        /// Forward the line to the dialogue UI.
        private Dialogue.HandlerExecutionType HandleLine(Line line)
        {
            // Only resolve linetag to audiofile if there is a receiver for it
            if (onLineStartUnityAudio.GetPersistentEventCount() > 0) {
                if (voiceOvers.ContainsKey(line.ID)) {
                    onLineStartUnityAudio?.Invoke(voiceOvers[line.ID], _onVoiceoverTriggeredSuccessfully, _onVoiceoverFinish);
                } else {
                    Debug.Log("No voice over for audio language found.", gameObject);
                }
            }

            // Only run if there is a receiver interested in the linetag (e.g. audio middleware)
            if (onLineStartAudioMiddleware.GetPersistentEventCount() > 0) {
                onLineStartAudioMiddleware?.Invoke(line.ID.Remove(0, 5), _onVoiceoverTriggeredSuccessfully, _onVoiceoverFinish);
            }

            return this.dialogueUI.RunLine (line, strings, _continue);
        }

        /// Adds a command handler. Yarn Spinner will continue execution after this handler is called.
        public void AddCommandHandler(string commandName, CommandHandler handler) {
            if (commandHandlers.ContainsKey(commandName) || blockingCommandHandlers.ContainsKey(commandName)) {
                Debug.LogError($"Cannot add a command handler for {commandName}: one already exists");
                return;
            }
            commandHandlers.Add(commandName, handler);
        }

        /// Adds a command handler. Yarn Spinner will pause execution after this handler is called.
        public void AddCommandHandler(string commandName, BlockingCommandHandler handler) {
            if (commandHandlers.ContainsKey(commandName) || blockingCommandHandlers.ContainsKey(commandName)) {
                Debug.LogError($"Cannot add a command handler for {commandName}: one already exists");
                return;
            }
            blockingCommandHandlers.Add(commandName, handler);
        }

        /// Removes a specific command handler.
        public void RemoveCommandHandler(string commandName) {
            commandHandlers.Remove(commandName);
            blockingCommandHandlers.Remove(commandName);
        }

        /// Start the dialogue
        void Start ()
        {
            // Ensure that we have our Implementation object
            if (dialogueUI == null) {
                Debug.LogError ("Implementation was not set! Can't run the dialogue!");
                return;
            }

            // And that we have our variable storage object
            if (variableStorage == null) {
                Debug.LogError ("Variable storage was not set! Can't run the dialogue!");
                return;
            }

            // Ensure that the variable storage has the right stuff in it
            variableStorage.ResetToDefaults ();

            // Combine all scripts together and load them
            if (yarnScripts != null && yarnScripts.Length > 0) {
                
                var compiledPrograms = new List<Program>();

                foreach (var program in yarnScripts) {
                    compiledPrograms.Add(program.GetProgram());
                }

                var combinedProgram = Program.Combine(compiledPrograms.ToArray());
                
                dialogue.SetProgram(combinedProgram);
            }

            
            if (startAutomatically) {
                StartDialogue();
            }
            
        }

        /// Adds a program and its base localisation string table
        public void Add(YarnProgram scriptToLoad)
        {
            AddProgram(scriptToLoad);
            AddStringTable(scriptToLoad);
        }

        /// Adds a program, and all of its nodes
        internal void AddProgram(YarnProgram scriptToLoad)
        {
            this.dialogue.AddProgram(scriptToLoad.GetProgram());
        }

        /// Adds a tagged string table from the yarn asset depending on the variable "textLanguage"
        public void AddStringTable(YarnProgram yarnScript) {

            var textToLoad = new TextAsset();
            if (yarnScript.localizations != null || yarnScript.localizations.Length > 0) {
                textToLoad = Array.Find(yarnScript.localizations, element => element.languageName == Preferences.TextLanguage)?.text;
            }
            if (textToLoad == null || string.IsNullOrEmpty(textToLoad.text)) {
                textToLoad = yarnScript.baseLocalisationStringTable;
            }

            // Use the invariant culture when parsing the CSV
            var configuration = new CsvHelper.Configuration.Configuration(
                System.Globalization.CultureInfo.InvariantCulture
            );

            using (var reader = new System.IO.StringReader(textToLoad.text))
            using (var csv = new CsvReader(reader, configuration)) {
                csv.Read();
                csv.ReadHeader();

                while (csv.Read()) {
                    strings.Add(csv.GetField("id"), csv.GetField("text"));
                }
            }
        }

        public void AddVoiceOvers(LinetagToLanguage[] lineToLanguage) {
            foreach (var line in lineToLanguage) {
                foreach (var language in line.languageToAudioclip) {
<<<<<<< HEAD
                    if (language.language == audioLanguage) {
=======
                    if (language.language == Preferences.AudioLanguage) {
>>>>>>> b0e9a8ac
                        voiceOvers.Add(line.linetag, language.audioClip);
                    }
                }
            }
        }

        public void AddStringTable(IDictionary<string, Yarn.StringInfo> stringTable) {
            foreach (var line in stringTable) {
                strings.Add(line.Key, line.Value.text);
            }
        }

        /// Indicates to the DialogueRunner that the user has selected an option
        private void SelectedOption(int obj)
        {
            this.dialogue.SetSelectedOption(obj);
            ContinueDialogue();
        }

        /// Destroy the variable store and start the dialogue again
        public void ResetDialogue ()
        {
            variableStorage.ResetToDefaults ();
            StartDialogue ();
        }

        /// Start the dialogue from the start node
        public void StartDialogue () {
            StartDialogue(startNode);
        }

        /// Start the dialogue from a given node
        public void StartDialogue (string startNode)
        {

            // Stop any processes that might be running already
            dialogueUI.StopAllCoroutines ();

            // Get it going
            RunDialogue (startNode);
        }

        private void ContinueDialogue()
        {
            wasCompleteCalled = true;
            this.dialogue.Continue();           
        }

        void RunDialogue (string startNode = "Start")
        {
            // Mark that we're in conversation.
            isDialogueRunning = true;

            // Signal that we're starting up.
            this.dialogueUI.DialogueStarted();

            this.dialogue.SetNode(startNode);

            ContinueDialogue();
            
            
        }

        /// Clear the dialogue system
        public void Clear() {

            if (isDialogueRunning) {
                throw new System.InvalidOperationException("You cannot clear the dialogue system while a dialogue is running.");
            }

            dialogue.UnloadAll();
        }

        /// Stop the dialogue
        public void Stop() {
            isDialogueRunning = false;
            dialogue.Stop();
        }

        /// Test to see if a node name exists
        public bool NodeExists(string nodeName) {
            return dialogue.NodeExists(nodeName);
        }

        /// Return the current node name
        public string currentNodeName {
            get {
                return dialogue.currentNode;
            }
        }

        

        /// commands that can be automatically dispatched look like this:
        /// COMMANDNAME OBJECTNAME <param> <param> <param> ...
        /** We can dispatch this command if:
         * 1. it has at least 2 words
         * 2. the second word is the name of an object
         * 3. that object has components that have methods with the
         *    YarnCommand attribute that have the correct commandString set
         */
        public (bool methodFound, Dialogue.HandlerExecutionType executionType) DispatchCommandToGameObject(Command command) {

            var words = command.Text.Split(' ');

            // need 2 parameters in order to have both a command name
            // and the name of an object to find
            if (words.Length < 2)
            {
                return (false, Dialogue.HandlerExecutionType.ContinueExecution);                
            }

            var commandName = words[0];

            var objectName = words[1];

            var sceneObject = GameObject.Find(objectName);

            // If we can't find an object, we can't dispatch a command
            if (sceneObject == null)
            {
                return (false, Dialogue.HandlerExecutionType.ContinueExecution);                
            }

            int numberOfMethodsFound = 0;
            List<string[]> errorValues = new List<string[]>();

            List<string> parameters;

            if (words.Length > 2) {
                parameters = new List<string>(words);
                parameters.RemoveRange(0, 2);
            } else {
                parameters = new List<string>();
            }

            var startedCoroutine = false;

            // Find every MonoBehaviour (or subclass) on the object
            foreach (var component in sceneObject.GetComponents<MonoBehaviour>()) {
                var type = component.GetType();

                // Find every method in this component
                foreach (var method in type.GetMethods()) {

                    // Find the YarnCommand attributes on this method
                    var attributes = (YarnCommandAttribute[]) method.GetCustomAttributes(typeof(YarnCommandAttribute), true);

                    // Find the YarnCommand whose commandString is equal to
                    // the command name
                    foreach (var attribute in attributes) {
                        if (attribute.commandString == commandName) {


                            var methodParameters = method.GetParameters();
                            bool paramsMatch = false;
                            // Check if this is a params array
                            if (methodParameters.Length == 1 && 
                                methodParameters[0].ParameterType.IsAssignableFrom(typeof(string[])))
                                {
                                    // Cool, we can send the command!

                                    // If this is a coroutine, start it,
                                    // and set a flag so that we know to
                                    // wait for it to finish
                                    string[][] paramWrapper = new string[1][];
                                    paramWrapper[0] = parameters.ToArray();
                                    if (method.ReturnType == typeof(IEnumerator))
                                    {
                                        StartCoroutine(DoYarnCommand(component, method, paramWrapper)); 
                                        startedCoroutine = true;
                                    }
                                    else
                                    {
                                        method.Invoke(component, paramWrapper);                                        

                                    }
                                    numberOfMethodsFound++;
                                    paramsMatch = true;

                            }
                            // Otherwise, verify that this method has the right number of parameters
                            else if (methodParameters.Length == parameters.Count)
                            {
                                paramsMatch = true;
                                foreach (var paramInfo in methodParameters)
                                {
                                    if (!paramInfo.ParameterType.IsAssignableFrom(typeof(string)))
                                    {
                                        Debug.LogErrorFormat(sceneObject, "Method \"{0}\" wants to respond to Yarn command \"{1}\", but not all of its parameters are strings!", method.Name, commandName);
                                        paramsMatch = false;
                                        break;
                                    }
                                }
                                if (paramsMatch)
                                {
                                    // Cool, we can send the command!
                                    
                                    // If this is a coroutine, start it,
                                    // and set a flag so that we know to
                                    // wait for it to finish
                                    if (method.ReturnType == typeof(IEnumerator))
                                    {
                                        StartCoroutine(DoYarnCommand(component, method, parameters.ToArray()));
                                        startedCoroutine = true;
                                    }
                                    else
                                    {
                                        method.Invoke(component, parameters.ToArray());
                                    }
                                    numberOfMethodsFound++;
                                }
                            }
                            //parameters are invalid, but name matches.
                            if (!paramsMatch)
                            {
                                //save this error in case a matching
                                //command is never found.
                                errorValues.Add(new string[] { method.Name, commandName, methodParameters.Length.ToString(), parameters.Count.ToString() });
                            }
                        }
                    }
                }
            }

            // Warn if we found multiple things that could respond to this
            // command.
            if (numberOfMethodsFound > 1) {
                Debug.LogWarningFormat(sceneObject, "The command \"{0}\" found {1} targets. " +
                    "You should only have one - check your scripts.", command, numberOfMethodsFound);
            } else if (numberOfMethodsFound == 0) {
                //list all of the near-miss methods only if a proper match
                //is not found, but correctly-named methods are.
                foreach (string[] errorVal in errorValues) {
                    Debug.LogErrorFormat(sceneObject, "Method \"{0}\" wants to respond to Yarn command \"{1}\", but it has a different number of parameters ({2}) to those provided ({3}), or is not a string array!", errorVal[0], errorVal[1], errorVal[2], errorVal[3]);
                }
            }

            var wasValidCommand = numberOfMethodsFound > 0;

            if (wasValidCommand == false) {
                return (false, Dialogue.HandlerExecutionType.ContinueExecution);
            }

            if (startedCoroutine) {
                // Signal to the Dialogue that execution should wait. 
                return (true, Dialogue.HandlerExecutionType.PauseExecution);
            } else {
                // This wasn't a coroutine, so no need to wait for it.
                return (true, Dialogue.HandlerExecutionType.ContinueExecution);                
            }
            
        }

        IEnumerator DoYarnCommand(MonoBehaviour component, System.Reflection.MethodInfo method, string[][] parameters) {
            // Wait for this command coroutine to complete
            yield return StartCoroutine((IEnumerator)method.Invoke(component, parameters));

            // And then continue running dialogue
            ContinueDialogue();
        }

        IEnumerator DoYarnCommand(MonoBehaviour component, System.Reflection.MethodInfo method, string[] parameters) {
            // Wait for this command coroutine to complete
            yield return StartCoroutine((IEnumerator)method.Invoke(component, parameters));

            // And then continue running dialogue
            ContinueDialogue();
        }

        // Expose the RegisterFunction methods from dialogue.library to Unity

        /// Registers a new function that returns a value, so that it can
        /// be called from Yarn scripts.
        public void RegisterFunction(string name, int parameterCount, ReturningFunction implementation) {
            dialogue.library.RegisterFunction(name, parameterCount, implementation);
        }

        /// Registers a new function that doesn't return a value, so that
        /// it can be called from Yarn scripts.
        public void RegisterFunction(string name, int parameterCount, Function implementation) {
            dialogue.library.RegisterFunction(name, parameterCount, implementation);
        }
        
    }

    /// them to Yarn.

    /** For example:
     *  [YarnCommand("dosomething")]
     *      void Foo() {
     *         do something!
     *      }
     */
    public class YarnCommandAttribute : System.Attribute
    {
        public string commandString { get; private set; }

        public YarnCommandAttribute(string commandString) {
            this.commandString = commandString;
        }
    }

    /// Scripts that can act as the UI for the conversation should subclass
    /// this
    public abstract class DialogueUIBehaviour : MonoBehaviour
    {
        /// A conversation has started.
        public virtual void DialogueStarted() {
            // Default implementation does nothing.            
        }

        /// Display a line.
        public abstract Dialogue.HandlerExecutionType RunLine(Yarn.Line line, IDictionary<string, string> strings, System.Action onLineComplete);

        /// Display the options, and call the optionChooser when done.
        public abstract void RunOptions (Yarn.OptionSet optionSet, 
                                        IDictionary<string, string> strings,
                                                System.Action<int> onOptionSelected);

        /// Perform some game-specific command.
        public abstract Dialogue.HandlerExecutionType RunCommand (Yarn.Command command, System.Action onCommandComplete);

        /// The node has ended.
        public virtual Dialogue.HandlerExecutionType NodeComplete(string nextNode, System.Action onComplete) {
            // Default implementation does nothing.  

            return Dialogue.HandlerExecutionType.ContinueExecution;             
        }

        /// The conversation has ended.
        public virtual void DialogueComplete () {
            // Default implementation does nothing.            
        }

        public abstract void VoiceoverStartedSuccessfully();
        public abstract void VoiceoverFinished();
    }

    /// Scripts that can act as a variable storage should subclass this
    public abstract class VariableStorageBehaviour : MonoBehaviour, Yarn.VariableStorage
    {
        /// Get a value
        public abstract Value GetValue(string variableName);

        public virtual void SetValue(string variableName, float floatValue)
        {
            Value value = new Yarn.Value(floatValue);
            this.SetValue(variableName, value);
        }
        public virtual void SetValue(string variableName, bool stringValue)
        {
            Value value = new Yarn.Value(stringValue);
            this.SetValue(variableName, value);
        }
        public virtual void SetValue(string variableName, string boolValue)
        {
            Value value = new Yarn.Value(boolValue);
            this.SetValue(variableName, value);
        }

        /// Set a value
        public abstract void SetValue(string variableName, Value value);

        /// Not implemented here
        public virtual void Clear ()
        {
            throw new System.NotImplementedException ();
        }

        public abstract void ResetToDefaults ();

    }

}<|MERGE_RESOLUTION|>--- conflicted
+++ resolved
@@ -45,13 +45,6 @@
         /// The source files to load the conversation from
         public YarnProgram[] yarnScripts;
 
-<<<<<<< HEAD
-        public string textLanguage;
-
-        public string audioLanguage;
-
-=======
->>>>>>> b0e9a8ac
         /// Our variable storage
         public Yarn.Unity.VariableStorageBehaviour variableStorage;
 
@@ -463,11 +456,7 @@
         public void AddVoiceOvers(LinetagToLanguage[] lineToLanguage) {
             foreach (var line in lineToLanguage) {
                 foreach (var language in line.languageToAudioclip) {
-<<<<<<< HEAD
-                    if (language.language == audioLanguage) {
-=======
                     if (language.language == Preferences.AudioLanguage) {
->>>>>>> b0e9a8ac
                         voiceOvers.Add(line.linetag, language.audioClip);
                     }
                 }
