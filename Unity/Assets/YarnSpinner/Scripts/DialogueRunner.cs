﻿/*

The MIT License (MIT)

Copyright (c) 2015-2017 Secret Lab Pty. Ltd. and Yarn Spinner contributors.

Permission is hereby granted, free of charge, to any person obtaining a copy
of this software and associated documentation files (the "Software"), to deal
in the Software without restriction, including without limitation the rights
to use, copy, modify, merge, publish, distribute, sublicense, and/or sell
copies of the Software, and to permit persons to whom the Software is
furnished to do so, subject to the following conditions:

The above copyright notice and this permission notice shall be included in all
copies or substantial portions of the Software.

THE SOFTWARE IS PROVIDED "AS IS", WITHOUT WARRANTY OF ANY KIND, EXPRESS OR
IMPLIED, INCLUDING BUT NOT LIMITED TO THE WARRANTIES OF MERCHANTABILITY,
FITNESS FOR A PARTICULAR PURPOSE AND NONINFRINGEMENT. IN NO EVENT SHALL THE
AUTHORS OR COPYRIGHT HOLDERS BE LIABLE FOR ANY CLAIM, DAMAGES OR OTHER
LIABILITY, WHETHER IN AN ACTION OF CONTRACT, TORT OR OTHERWISE, ARISING FROM,
OUT OF OR IN CONNECTION WITH THE SOFTWARE OR THE USE OR OTHER DEALINGS IN THE
SOFTWARE.

*/

using UnityEngine;
using UnityEngine.Assertions;
using UnityEngine.Events;
using System.Collections;
using System.Collections.Generic;
using System.Reflection;
using CsvHelper;
using System;
using System.Linq;
#if ADDRESSABLES
using UnityEngine.ResourceManagement.AsyncOperations;
#endif

namespace Yarn.Unity
{

    /// <summary>
    /// The [DialogueRunner]({{|ref
    /// "/docs/unity/components/dialogue-runner.md"|}}) component acts as
    /// the interface between your game and Yarn Spinner.
    /// </summary>
    [AddComponentMenu("Scripts/Yarn Spinner/Dialogue Runner")]
    public class DialogueRunner : MonoBehaviour
    {
        /// <summary>
        /// The <see cref="YarnProgram"/> assets that should be loaded on
        /// scene start.
        /// </summary>
        public YarnProgram[] yarnScripts;

        /// <summary>
        /// The variable storage object.
        /// </summary>
        public VariableStorageBehaviour variableStorage;

        /// <summary>
        /// The object that will handle the actual display and user input.
        /// </summary>
        public DialogueViewBase[] dialogueViews;

        /// <summary>The name of the node to start from.</summary>
        /// <remarks>
        /// This value is used to select a node to start from when
        /// <see cref="StartDialogue"/> is called.
        /// </remarks>
        public string startNode = Yarn.Dialogue.DEFAULT_START;

        /// <summary>
        /// Whether the DialogueRunner should automatically start running
        /// dialogue after the scene loads.
        /// </summary>
        /// <remarks>
        /// The node specified by <see cref="startNode"/> will be used.
        /// </remarks>
        public bool startAutomatically = true;

        /// <summary>
        /// Whether the DialogueRunner should automatically proceed to the
        /// next line once a line has been finished.
        /// </summary>
        public bool continueNextLineOnLineFinished;

        /// <summary>
        /// Gets a value that indicates if the dialogue is actively running.
        /// </summary>
        public bool IsDialogueRunning { get; set; }

        /// <summary>
        /// A type of <see cref="UnityEvent"/> that takes a single string
        /// parameter. 
        /// </summary>
        /// <remarks>
        /// A concrete subclass of <see cref="UnityEvent"/> is needed in
        /// order for Unity to serialise the type correctly.
        /// </remarks>
        [Serializable]
        public class StringUnityEvent : UnityEvent<string> { }

        /// <summary>
        /// A Unity event that is called when a node starts running.
        /// </summary>
        /// <remarks>
        /// This event receives as a parameter the name of the node that is
        /// about to start running.
        /// </remarks>
        /// <seealso cref="Dialogue.NodeStartHandler"/>
        public StringUnityEvent onNodeStart;
        
        /// <summary>
        /// A Unity event that is called when a node is complete.
        /// </summary>
        /// <remarks>
        /// This event receives as a parameter the name of the node that
        /// just finished running.
        /// </remarks>
        /// <seealso cref="Dialogue.NodeCompleteHandler"/>
        public StringUnityEvent onNodeComplete;

        /// <summary>
        /// A Unity event that is called once the dialogue has completed.
        /// </summary>
        /// <seealso cref="Dialogue.DialogueCompleteHandler"/>
        public UnityEvent onDialogueComplete;

        /// <summary>
        /// Gets the name of the current node that is being run.
        /// </summary>
        /// <seealso cref="Dialogue.currentNode"/>
        public string CurrentNodeName => Dialogue.currentNode;

        /// <summary>
        /// Gets the underlying <see cref="Dialogue"/> object that runs the
        /// Yarn code.
        /// </summary>
        public Dialogue Dialogue => dialogue ?? (dialogue = CreateDialogueInstance());

        /// <summary>
        /// Adds a program, and parses and adds the contents of the
        /// program's string table to the DialogueRunner's combined string table.
        /// </summary>
        /// <remarks>This method calls <see
        /// cref="AddDialogueLines(YarnProgram)"/> to load the string table
        /// for the current localisation. It selects the appropriate string
        /// table based on the value of set in the Preferences dialogue.
        public void Add(YarnProgram scriptToLoad)
        {
            Dialogue.AddProgram(scriptToLoad.GetProgram());
            AddDialogueLines(scriptToLoad);
            
            // Keep reference to loaded script so we can reload upon language changes
            var expandedYarnScripts = yarnScripts.ToList();
            expandedYarnScripts.Add(scriptToLoad);
            yarnScripts = expandedYarnScripts.ToArray();
        }

        /// <summary>
        /// Parses and adds the contents of a string table from a yarn
        /// asset to the DialogueRunner's combined string table.
        /// </summary>
        /// <remarks>
        /// <see cref="YarnProgram"/>s contain at least one string table,
        /// stored in <see
        /// cref="YarnProgram.baseLocalisationStringTable"/>. String tables
        /// are <see cref="TextAsset"/>s that contain comma-separated value
        /// formatted text.
        ///
        /// A <see cref="YarnProgram"/> may have more string tables beyond
        /// the base localisation in its <see
        /// cref="YarnProgram.localizations"/>. 
        ///
        /// </remarks>
        /// <param name="yarnScript">The <see cref="YarnProgram"/> to get
        /// the string table from.</param>
        private void AddDialogueLines (YarnProgram yarnScript) {
            foreach (var yarnLine in yarnScript.GetStringTable()) {
                localizedText.Add(yarnLine.Key, yarnLine.Value);
            }

<<<<<<< HEAD
            foreach (var voiceOver in yarnScript.GetVoiceOversOfLanguage()) {
                localizedAudio.Add(voiceOver.Key, voiceOver.Value);
=======
            // Use the invariant culture when parsing the CSV to ensure parsing
            // with the correct separator instead of the user's locale separator
            var configuration = new CsvHelper.Configuration.Configuration(
                System.Globalization.CultureInfo.InvariantCulture
            );

            // Load strings of all available languages into DialogueLines dict
            foreach (var localization in textsToLoad) {
                if (localization.languageName != Preferences.TextLanguage) {
                    continue;
                }

                using (var reader = new System.IO.StringReader(localization.text.text))
                using (var csv = new CsvReader(reader, configuration)) {
                    csv.Read();
                    csv.ReadHeader();

                    while (csv.Read()) {
                        var lineId = csv.GetField("id");
                        var lineText = csv.GetField("text");

                        localizedText[lineId] = lineText;
                    }
                }
            }

            // Load voiceover audio clips of all available languages into DialogueLines dict
            foreach (var line in yarnScript.voiceOvers) {
                var lineID = line.linetag;

                foreach (var localization in line.languageToAudioclip) {
                    if (localization.language != Preferences.AudioLanguage) {
                        continue;
                    }

                    var languageId = localization.language;
#if ADDRESSABLES
                    if (!ProjectSettings.AddressableVoiceOverAudioClips) {
#endif
                        localizedAudio[lineID] = localization.audioClip;
#if ADDRESSABLES
                    } else {
                        // check Addressable for NULL
                        if (!localization.audioClipAddressable.RuntimeKeyIsValid()) {
                            continue;
                        }
                        // Load the asset and put it into the hashtable once it has been successfully loaded
                        localization.audioClipAddressable.LoadAssetAsync<AudioClip>().Completed += (AsyncOperationHandle<AudioClip> asyncOperationHandle) => {
                            if (!asyncOperationHandle.Result) {
                                Debug.LogWarning("Got NULL for Addressable: " + lineID);
                                return;
                            } else {
                                localizedAudio[lineID] = asyncOperationHandle.Result;
                                Debug.Log("Found something!");
                            }
                        };
                    }
#endif
                }
>>>>>>> ac2a9264
            }
        }
        
        /// <summary>
        /// Starts running dialogue. The node specified by <see
        /// cref="startNode"/> will start running.
        /// </summary>
        public void StartDialogue() => StartDialogue(startNode);

        /// <summary>
        /// Start the dialogue from a specific node.
        /// </summary>
        /// <param name="startNode">The name of the node to start running
        /// from.</param>
        public void StartDialogue(string startNode)
        {
            // Stop any processes that might be running already
            foreach (var dialogueView in dialogueViews) {
                dialogueView.StopAllCoroutines();
            }

            // Get it going
            RunDialogue();
            void RunDialogue()
            {
                // Mark that we're in conversation.
                IsDialogueRunning = true;

                // Signal that we're starting up.
                foreach (var dialogueView in dialogueViews) {
                    dialogueView.DialogueStarted();
                }

                Dialogue.SetNode(startNode);

                ContinueDialogue();
            }
        }

        /// <summary>
        /// Resets the <see cref="variableStorage"/>, and starts running the dialogue again from the node named <see cref="startNode"/>.
        /// </summary>        
        public void ResetDialogue()
        {
            variableStorage.ResetToDefaults();
            StartDialogue();
        }

        /// <summary>
        /// Unloads all nodes from the <see cref="dialogue"/>.
        /// </summary>
        public void Clear()
        {
            Assert.IsFalse(IsDialogueRunning, "You cannot clear the dialogue system while a dialogue is running.");
            Dialogue.UnloadAll();
        }

        /// <summary>
        /// Stops the <see cref="dialogue"/>.
        /// </summary>
        public void Stop()
        {
            IsDialogueRunning = false;
            Dialogue.Stop();
        }

        /// <summary>
        /// Returns `true` when a node named `nodeName` has been loaded.
        /// </summary>
        /// <param name="nodeName">The name of the node.</param>
        /// <returns>`true` if the node is loaded, `false` otherwise/</returns>
        public bool NodeExists(string nodeName) => Dialogue.NodeExists(nodeName);

        /// <summary>
        /// Returns the collection of tags that the node associated with
        /// the node named `nodeName`.
        /// </summary>
        /// <param name="nodeName">The name of the node.</param>
        /// <returns>The collection of tags associated with the node, or
        /// `null` if no node with that name exists.</returns>
        public IEnumerable<string> GetTagsForNode(String nodeName) => Dialogue.GetTagsForNode(nodeName);

        /// <summary>
        /// Adds a command handler. Dialogue will continue running after the command is called.
        /// </summary>
        /// <remarks>
        /// When this command handler has been added, it can be called from
        /// your Yarn scripts like so:
        ///
        /// <![CDATA[
        /// ```yarn
        /// <<commandName param1 param2>>
        /// ```
        /// ]]>
        ///
        /// When this command handler is called, the DialogueRunner will
        /// not stop executing code.
        /// </remarks>
        /// <param name="commandName">The name of the command.</param>
        /// <param name="handler">The <see cref="CommandHandler"/> that will be invoked when the command is called.</param>
        public void AddCommandHandler(string commandName, CommandHandler handler)
        {
            if (commandHandlers.ContainsKey(commandName) || blockingCommandHandlers.ContainsKey(commandName)) {
                Debug.LogError($"Cannot add a command handler for {commandName}: one already exists");
                return;
            }
            commandHandlers.Add(commandName, handler);
        }

        /// <summary>
        /// Adds a command handler. Dialogue will pause execution after the
        /// command is called.
        /// </summary>
        /// <remarks>
        /// When this command handler has been added, it can be called from
        /// your Yarn scripts like so:
        ///
        /// <![CDATA[
        /// ```yarn
        /// <<commandName param1 param2>>
        /// ```
        /// ]]>
        ///
        /// When this command handler is called, the DialogueRunner will
        /// stop executing code. The <see cref="BlockingCommandHandler"/>
        /// will receive an <see cref="Action"/> to call when it is ready
        /// for the Dialogue Runner to resume executing code.
        /// </remarks>
        /// <param name="commandName">The name of the command.</param>
        /// <param name="handler">The <see cref="CommandHandler"/> that
        /// will be invoked when the command is called.</param>
        public void AddCommandHandler(string commandName, BlockingCommandHandler handler)
        {
            if (commandHandlers.ContainsKey(commandName) || blockingCommandHandlers.ContainsKey(commandName)) {
                Debug.LogError($"Cannot add a command handler for {commandName}: one already exists");
                return;
            }
            blockingCommandHandlers.Add(commandName, handler);
        }

        /// <summary>
        /// Removes a command handler.
        /// </summary>
        /// <param name="commandName">The name of the command to remove.</param>
        public void RemoveCommandHandler(string commandName)
        {
            commandHandlers.Remove(commandName);
            blockingCommandHandlers.Remove(commandName);
        }

        /// <summary>
        /// Add a new function that returns a value, so that it can be
        /// called from Yarn scripts.
        /// </summary>        
        /// <inheritdoc cref="AddFunction(string, int, Function)"/>
        /// <remarks>
        /// If `parameterCount` is -1, the function expects any number of
        /// parameters.
        ///
        /// When this function has been registered, it can be called from
        /// your Yarn scripts like so:
        /// 
        /// <![CDATA[
        /// ```yarn
        /// <<if myFunction(1, 2) == true>>
        ///     myFunction returned true!
        /// <<endif>>
        /// ```
        /// ]]>
        /// 
        /// The `call` command can also be used to invoke the function:
        /// 
        /// <![CDATA[
        /// ```yarn
        /// <<call myFunction(1, 2)>>
        /// ```
        /// ]]>    
        /// </remarks>
        /// <param name="implementation">The <see cref="ReturningFunction"/>
        /// that should be invoked when this function is called.</param>
        /// <seealso cref="AddFunction(string, int, Function)"/>
        /// <seealso cref="AddFunction(string, int, ReturningFunction)"/>
        /// <seealso cref="Library"/> 
        /// <inheritdoc cref="AddFunction(string, int, Function)"/>       
        public void AddFunction(string name, int parameterCount, ReturningFunction implementation)
        {
            if (Dialogue.library.FunctionExists(name)) {
                Debug.LogError($"Cannot add function {name} one already exists");
                return;
            }

            Dialogue.library.RegisterFunction(name, parameterCount, implementation);
        }

        /// <summary>
        /// Add a new function, so that it can be called from Yarn scripts.
        /// </summary>
        /// <remarks>
        /// If `parameterCount` is -1, the function expects any number of
        /// parameters.
        ///
        /// When this function has been registered, it can be invoked using
        /// the `call` command:
        ///
        /// <![CDATA[
        /// ```yarn
        /// <<call myFunction(1, 2)>>
        /// ```
        /// ]]>    
        /// </remarks>
        /// <param name="name">The name of the function to add.</param>
        /// <param name="parameterCount">The number of parameters that this
        /// function expects.</param>
        /// <param name="implementation">The <see cref="Function"/>
        /// that should be invoked when this function is called.</param>
        /// <seealso cref="AddFunction(string, int, Function)"/>
        /// <seealso cref="AddFunction(string, int, ReturningFunction)"/>
        /// <seealso cref="Library"/>        
        public void AddFunction(string name, int parameterCount, Function implementation)
        {
            if (Dialogue.library.FunctionExists(name)) {
                Debug.LogError($"Cannot add function {name} one already exists");
                return;
            }

            Dialogue.library.RegisterFunction(name, parameterCount, implementation);
        }

        /// <summary>
        /// Remove a registered function.
        /// </summary>
        /// <remarks>
        /// After a function has been removed, it cannot be called from Yarn scripts.
        /// </remarks>
        /// <param name="name">The name of the function to remove.</param>
        /// <seealso cref="AddFunction(string, int, Function)"/>
        /// <seealso cref="AddFunction(string, int, ReturningFunction)"/>
        public void RemoveFunction(string name) => Dialogue.library.DeregisterFunction(name);

        #region Private Properties/Variables/Procedures

        List<DialogueViewBase> lineCurrentlyRunOnDialogueViews = new List<DialogueViewBase>();
        Action<int> selectAction;

        /// <summary>
        /// Represents a method that can be called when the DialogueRunner
        /// encounters a command. 
        /// </summary>
        /// <remarks>
        /// After this method returns, the DialogueRunner will continue
        /// executing code.
        /// </remarks>
        /// <param name="parameters">The list of parameters that this
        /// command was invoked with.</param>
        /// <seealso cref="AddCommandHandler(string, CommandHandler)"/>
        /// <seealso cref="AddCommandHandler(string,
        /// BlockingCommandHandler)"/>
        public delegate void CommandHandler(string[] parameters);

        /// <summary>
        /// Represents a method that can be called when the DialogueRunner
        /// encounters a command. 
        /// </summary>
        /// <remarks>
        /// After this method returns, the DialogueRunner will pause
        /// executing code. The `onComplete` delegate will cause the
        /// DialogueRunner to resume executing code.
        /// </remarks>
        /// <param name="parameters">The list of parameters that this
        /// command was invoked with.</param>
        /// <param name="onComplete">The method to call when the DialogueRunner should continue executing code.</param>
        /// <seealso cref="AddCommandHandler(string, CommandHandler)"/>
        /// <seealso cref="AddCommandHandler(string, BlockingCommandHandler)"/>
        public delegate void BlockingCommandHandler(string[] parameters, Action onComplete);

        /// Maps the names of commands to action delegates.
        Dictionary<string, CommandHandler> commandHandlers = new Dictionary<string, CommandHandler>();
        Dictionary<string, BlockingCommandHandler> blockingCommandHandlers = new Dictionary<string, BlockingCommandHandler>();

        Dictionary<string, string> localizedText = new Dictionary<string, string>();
        Dictionary<string, AudioClip> localizedAudio = new Dictionary<string, AudioClip>();

        // A flag used to note when we call into a blocking command
        // handler, but it calls its complete handler immediately -
        // _before_ the Dialogue is told to pause. This out-of-order
        // problem can lead to the Dialogue being stuck in a paused state.
        // To solve this, this variable is set to false before any blocking
        // command handler is called, and set to true when ContinueDialogue
        // is called. If it's true after calling a blocking command
        // handler, then the Dialogue is not told to pause.
        bool wasCompleteCalled = false;

        /// <summary>
        /// A flag caching if a View has communicated the user's intent to proceed to the next line
        /// </summary>
        bool userIntendedNextLine = false;


        /// Our conversation engine
        /** Automatically created on first access
         */
        Dialogue dialogue;

        /// Start the dialogue
        void Start()
        {
            Assert.IsNotNull(dialogueViews, "No View class (like DialogueUI) was given! Can't run the dialogue without a View class!");
            Assert.IsNotNull(variableStorage, "Variable storage was not set! Can't run the dialogue!");

            // Ensure that the variable storage has the right stuff in it
            variableStorage.ResetToDefaults();

            // Combine all scripts together and load them
            if (yarnScripts != null && yarnScripts.Length > 0) {

                var compiledPrograms = new List<Program>();

                foreach (var program in yarnScripts) {
                    compiledPrograms.Add(program.GetProgram());
                }

                var combinedProgram = Program.Combine(compiledPrograms.ToArray());

                Dialogue.SetProgram(combinedProgram);
            }

            if (startAutomatically) {
                StartDialogue();
            }
        }

        private void OnEnable() {
            Preferences.LanguagePreferencesChanged += OnLanguagePreferencesChanged;
        }

        private void OnDisable() {
            Preferences.LanguagePreferencesChanged -= OnLanguagePreferencesChanged;
        }

        Dialogue CreateDialogueInstance()
        {
            // Create the main Dialogue runner, and pass our
            // variableStorage to it
            var dialogue = new Yarn.Dialogue(variableStorage) {

                // Set up the logging system.
                LogDebugMessage = delegate (string message) {
                    Debug.Log(message);
                },
                LogErrorMessage = delegate (string message) {
                    Debug.LogError(message);
                },

                lineHandler = HandleLine,
                commandHandler = HandleCommand,
                optionsHandler = HandleOptions,
                nodeStartHandler = (node) => {
                    onNodeStart?.Invoke(node);
                    return Dialogue.HandlerExecutionType.ContinueExecution;
                },
                nodeCompleteHandler = (node) => {
                    onNodeComplete?.Invoke(node);
                    return Dialogue.HandlerExecutionType.ContinueExecution;
                },
                dialogueCompleteHandler = HandleDialogueComplete
            };

            // Yarn Spinner defines two built-in commands: "wait",
            // and "stop". Stop is defined inside the Virtual
            // Machine (the compiler traps it and makes it a
            // special case.) Wait is defined here in Unity.
            AddCommandHandler("wait", HandleWaitCommand);

            foreach (var yarnScript in yarnScripts) {
                AddDialogueLines(yarnScript);
            }

            selectAction = SelectedOption;

            return dialogue;

            void HandleWaitCommand(string[] parameters, Action onComplete)
            {
                if (parameters?.Length != 1) {
                    Debug.LogErrorFormat("<<wait>> command expects one parameter.");
                    onComplete();
                    return;
                }

                string durationString = parameters[0];

                if (float.TryParse(durationString,
                                   System.Globalization.NumberStyles.AllowDecimalPoint,
                                   System.Globalization.CultureInfo.InvariantCulture,
                                   out var duration) == false) {

                    Debug.LogErrorFormat($"<<wait>> failed to parse duration {durationString}");
                    onComplete();
                }

                StartCoroutine(DoHandleWait());
                IEnumerator DoHandleWait()
                {
                    yield return new WaitForSeconds(duration);
                    onComplete();
                }
            }

            void HandleOptions(OptionSet options) {
                DialogueOption[] optionSet = new DialogueOption[options.Options.Length];
                for (int i = 0; i < options.Options.Length; i++) {
                    optionSet[i] = new DialogueOption {
                        TextID = options.Options[i].Line.ID,
                        DialogueOptionID = options.Options[i].ID,
                        TextLocalized = localizedText[options.Options[i].Line.ID]
                    };
                }
                foreach (var dialogueView in dialogueViews) {
                    dialogueView.RunOptions(optionSet, selectAction);
                }
            }

            void HandleDialogueComplete()
            {
                IsDialogueRunning = false;
                foreach (var dialogueView in dialogueViews) {
                    dialogueView.DialogueComplete();
                }
                onDialogueComplete.Invoke();
            }

            Dialogue.HandlerExecutionType HandleCommand(Command command)
            {
                bool wasValidCommand;
                Dialogue.HandlerExecutionType executionType;

                // Try looking in the command handlers first, which is a lot
                // cheaper than crawling the game object hierarchy.

                // Set a flag that we can use to tell if the dispatched command
                // immediately called _continue
                wasCompleteCalled = false;

                (wasValidCommand, executionType) = DispatchCommandToRegisteredHandlers(command, () => ContinueDialogue());

                if (wasValidCommand) {

                    // This was a valid command. It returned either continue,
                    // or pause; if it returned pause, there's a chance that
                    // the command handler immediately called _continue, in
                    // which case we should not pause.
                    if (wasCompleteCalled) {
                        return Dialogue.HandlerExecutionType.ContinueExecution;
                    }
                    else {
                        // Either continue execution, or pause (in which case
                        // _continue will be called)
                        return executionType;
                    }
                }

                // We didn't find it in the comand handlers. Try looking in the game objects.
                (wasValidCommand, executionType) = DispatchCommandToGameObject(command);

                if (wasValidCommand) {
                    // We found an object and method to invoke as a Yarn
                    // command. It may or may not have been a coroutine; if it
                    // was a coroutine, executionType will be
                    // HandlerExecutionType.Pause, and we'll wait for it to
                    // complete before resuming execution.
                    return executionType;
                }

                // TODO for Code View
                // The following passage needs to be adapted to the new design.
                // My knowledge about these commands and why it should be handled
                // on the DialogueUI is limited so it'd be best if you take a lookt at this.
                // My intend would be to handle the situation right here in this class but I
                // could be missing context ...

                // We didn't find a method in our C# code to invoke. Pass it to
                // the UI to handle; it will determine whether we pause or
                // continue.
                //return dialogueViews.RunCommand(command, continueAction);

                // Ugly hack to keep the previous behaviour intact following in 3... 2... 1...
                return GetDialogueUI().RunCommand(command, () => ContinueDialogue());
            }

            /// Forward the line to the dialogue UI.
            Dialogue.HandlerExecutionType HandleLine(Line line)
            {
                // Update lines to current state before sending them to the view classes
                var substitutions = GetInlineExpressions(line);
                var text = localizedText.ContainsKey(line.ID) ? localizedText[line.ID] : string.Empty;
                var audio = localizedAudio.ContainsKey(line.ID) ? localizedAudio[line.ID] : null;
                var localizedLine = new LocalizedLine() {
                    TextID = line.ID,
                    TextLocalized = text,
                    VoiceOverLocalized = audio,
                    Substitutions = substitutions
                };

                // First register current dialogue views for line complete calls
                foreach (var dialogueView in dialogueViews) {
                    lineCurrentlyRunOnDialogueViews.Add(dialogueView);
                }
                // Send line to available dialogue views
                foreach (var dialogueView in dialogueViews) {
                    dialogueView.RunLine(localizedLine, () => OnDialogueLineFinished());
                }
                return Dialogue.HandlerExecutionType.PauseExecution;
            }

            /// Indicates to the DialogueRunner that the user has selected an option
            void SelectedOption(int obj)
            {
                Dialogue.SetSelectedOption(obj);
                ContinueDialogue();
            }

            (bool commandWasFound, Dialogue.HandlerExecutionType executionType) DispatchCommandToRegisteredHandlers(Command command, Action onComplete)
            {
                var commandTokens = command.Text.Split(new[] { ' ' }, StringSplitOptions.RemoveEmptyEntries);

                //Debug.Log($"Command: <<{command.Text}>>");

                if (commandTokens.Length == 0) {
                    // Nothing to do
                    return (false, Dialogue.HandlerExecutionType.ContinueExecution);
                }

                var firstWord = commandTokens[0];

                if (commandHandlers.ContainsKey(firstWord) == false &&
                    blockingCommandHandlers.ContainsKey(firstWord) == false) {

                    // We don't have a registered handler for this command, but
                    // some other part of the game might.
                    return (false, Dialogue.HandlerExecutionType.ContinueExecution);
                }

                // Single-word command, eg <<jump>>
                if (commandTokens.Length == 1) {
                    if (commandHandlers.ContainsKey(firstWord)) {
                        commandHandlers[firstWord](null);
                        return (true, Dialogue.HandlerExecutionType.ContinueExecution);
                    }
                    else {
                        blockingCommandHandlers[firstWord](new string[] { }, onComplete);
                        return (true, Dialogue.HandlerExecutionType.PauseExecution);
                    }
                }

                // Multi-word command, eg <<walk Mae left>>
                var remainingWords = new string[commandTokens.Length - 1];

                // Copy everything except the first word from the array
                System.Array.Copy(commandTokens, 1, remainingWords, 0, remainingWords.Length);

                if (commandHandlers.ContainsKey(firstWord)) {
                    commandHandlers[firstWord](remainingWords);
                    return (true, Dialogue.HandlerExecutionType.ContinueExecution);
                }
                else {
                    blockingCommandHandlers[firstWord](remainingWords, onComplete);
                    return (true, Dialogue.HandlerExecutionType.PauseExecution);
                }
            }

            /// commands that can be automatically dispatched look like this:
            /// COMMANDNAME OBJECTNAME <param> <param> <param> ...
            /** We can dispatch this command if:
             * 1. it has at least 2 words
             * 2. the second word is the name of an object
             * 3. that object has components that have methods with the
             *    YarnCommand attribute that have the correct commandString set
             */
            (bool methodFound, Dialogue.HandlerExecutionType executionType) DispatchCommandToGameObject(Command command)
            {
                var words = command.Text.Split(' ');

                // need 2 parameters in order to have both a command name
                // and the name of an object to find
                if (words.Length < 2) {
                    return (false, Dialogue.HandlerExecutionType.ContinueExecution);
                }

                var commandName = words[0];

                var objectName = words[1];

                var sceneObject = GameObject.Find(objectName);

                // If we can't find an object, we can't dispatch a command
                if (sceneObject == null) {
                    return (false, Dialogue.HandlerExecutionType.ContinueExecution);
                }

                int numberOfMethodsFound = 0;
                List<string[]> errorValues = new List<string[]>();

                List<string> parameters;

                if (words.Length > 2) {
                    parameters = new List<string>(words);
                    parameters.RemoveRange(0, 2);
                }
                else {
                    parameters = new List<string>();
                }

                var startedCoroutine = false;

                // Find every MonoBehaviour (or subclass) on the object
                foreach (var component in sceneObject.GetComponents<MonoBehaviour>()) {
                    var type = component.GetType();

                    // Find every method in this component
                    foreach (var method in type.GetMethods()) {

                        // Find the YarnCommand attributes on this method
                        var attributes = (YarnCommandAttribute[])method.GetCustomAttributes(typeof(YarnCommandAttribute), true);

                        // Find the YarnCommand whose commandString is equal to
                        // the command name
                        foreach (var attribute in attributes) {
                            if (attribute.CommandString == commandName) {

                                var methodParameters = method.GetParameters();
                                bool paramsMatch = false;
                                // Check if this is a params array
                                if (methodParameters.Length == 1 &&
                                    methodParameters[0].ParameterType.IsAssignableFrom(typeof(string[]))) {
                                    // Cool, we can send the command!

                                    // If this is a coroutine, start it,
                                    // and set a flag so that we know to
                                    // wait for it to finish
                                    string[][] paramWrapper = new string[1][];
                                    paramWrapper[0] = parameters.ToArray();
                                    if (method.ReturnType == typeof(IEnumerator)) {
                                        StartCoroutine(DoYarnCommandParams(component, method, paramWrapper));
                                        startedCoroutine = true;
                                    }
                                    else {
                                        method.Invoke(component, paramWrapper);

                                    }
                                    numberOfMethodsFound++;
                                    paramsMatch = true;

                                }
                                // Otherwise, verify that this method has the right number of parameters
                                else if (methodParameters.Length == parameters.Count) {
                                    paramsMatch = true;
                                    foreach (var paramInfo in methodParameters) {
                                        if (!paramInfo.ParameterType.IsAssignableFrom(typeof(string))) {
                                            Debug.LogErrorFormat(sceneObject, "Method \"{0}\" wants to respond to Yarn command \"{1}\", but not all of its parameters are strings!", method.Name, commandName);
                                            paramsMatch = false;
                                            break;
                                        }
                                    }
                                    if (paramsMatch) {
                                        // Cool, we can send the command!

                                        // If this is a coroutine, start it,
                                        // and set a flag so that we know to
                                        // wait for it to finish
                                        if (method.ReturnType == typeof(IEnumerator)) {
                                            StartCoroutine(DoYarnCommand(component, method, parameters.ToArray()));
                                            startedCoroutine = true;
                                        }
                                        else {
                                            method.Invoke(component, parameters.ToArray());
                                        }
                                        numberOfMethodsFound++;
                                    }
                                }
                                //parameters are invalid, but name matches.
                                if (!paramsMatch) {
                                    //save this error in case a matching
                                    //command is never found.
                                    errorValues.Add(new string[] { method.Name, commandName, methodParameters.Length.ToString(), parameters.Count.ToString() });
                                }
                            }
                        }
                    }
                }

                // Warn if we found multiple things that could respond to this
                // command.
                if (numberOfMethodsFound > 1) {
                    Debug.LogWarningFormat(sceneObject, "The command \"{0}\" found {1} targets. " +
                        "You should only have one - check your scripts.", command, numberOfMethodsFound);
                }
                else if (numberOfMethodsFound == 0) {
                    //list all of the near-miss methods only if a proper match
                    //is not found, but correctly-named methods are.
                    foreach (string[] errorVal in errorValues) {
                        Debug.LogErrorFormat(sceneObject, "Method \"{0}\" wants to respond to Yarn command \"{1}\", but it has a different number of parameters ({2}) to those provided ({3}), or is not a string array!", errorVal[0], errorVal[1], errorVal[2], errorVal[3]);
                    }
                }

                var wasValidCommand = numberOfMethodsFound > 0;

                if (wasValidCommand == false) {
                    return (false, Dialogue.HandlerExecutionType.ContinueExecution);
                }

                if (startedCoroutine) {
                    // Signal to the Dialogue that execution should wait. 
                    return (true, Dialogue.HandlerExecutionType.PauseExecution);
                }
                else {
                    // This wasn't a coroutine, so no need to wait for it.
                    return (true, Dialogue.HandlerExecutionType.ContinueExecution);
                }

                IEnumerator DoYarnCommandParams(MonoBehaviour component,
                                                MethodInfo method,
                                                string[][] localParameters)
                {
                    // Wait for this command coroutine to complete
                    yield return StartCoroutine((IEnumerator)method.Invoke(component, localParameters));

                    // And then continue running dialogue
                    ContinueDialogue();
                }

                IEnumerator DoYarnCommand(MonoBehaviour component,
                                          MethodInfo method,
                                          string[] localParameters)
                {
                    // Wait for this command coroutine to complete
                    yield return StartCoroutine((IEnumerator)method.Invoke(component, localParameters));

                    // And then continue running dialogue
                    ContinueDialogue();
                }
            }
        }

        void OnLanguagePreferencesChanged(object sender, EventArgs e) {
            localizedAudio.Clear();
            localizedText.Clear();
            foreach (var yarnScript in yarnScripts) {
                AddDialogueLines(yarnScript);
            }
        }

        void ContinueDialogue()
        {
            lineCurrentlyRunOnDialogueViews.Clear();
            wasCompleteCalled = true;
            userIntendedNextLine = false;
            Dialogue.Continue();
        }

        internal void OnViewUserIntentNextLine() {
            userIntendedNextLine = true;

            switch (GetLowestLineStatus()) {
                case DialogueViewBase.DialogueLineStatus.Running:
                    FinishLineCurrentlyRunningOnViews();
                    break;
                case DialogueViewBase.DialogueLineStatus.Finished:
                    EndLineCurrentlyFinishedOnViews();
                    break;
                default:
                    break;
            }

            if (CheckDialogueViewsForCommonLineStatus(DialogueViewBase.DialogueLineStatus.Ended) && (continueNextLineOnLineFinished || userIntendedNextLine)) {
                ContinueDialogue();
            }
        }

        internal void OnViewUserIntentFinishLine() {
            FinishLineCurrentlyRunningOnViews();
        }

        void OnDialogueLineFinished() {
            if (CheckDialogueViewsForCommonLineStatus(DialogueViewBase.DialogueLineStatus.Finished)) {
                LineFinishedOnAllViews();

                if (continueNextLineOnLineFinished || userIntendedNextLine) {
                    EndLineCurrentlyFinishedOnViews();
                }
            }
        }

        void OnDialogueLineCompleted() {
            if (CheckDialogueViewsForCommonLineStatus(DialogueViewBase.DialogueLineStatus.Ended)) {
                ContinueDialogue();
            }
        }

        private void LineFinishedOnAllViews() {
            foreach (var dialogueView in dialogueViews) {
                dialogueView.OnFinishedLineOnAllViews();
            }
        }

        private void EndLineCurrentlyFinishedOnViews() {
            foreach (var dialogueView in dialogueViews) {
                if (dialogueView.dialogueLineStatus == DialogueViewBase.DialogueLineStatus.Finished) {
                    StartCoroutine(dialogueView.EndCurrentLine(OnDialogueLineCompleted));
                }
            }
        }

        private void FinishLineCurrentlyRunningOnViews() {
            foreach (var dialogueView in dialogueViews) {
                if (dialogueView.dialogueLineStatus == DialogueViewBase.DialogueLineStatus.Running) {
                    dialogueView.FinishRunningCurrentLine();
                }
            }
        }

        DialogueViewBase.DialogueLineStatus GetLowestLineStatus() {
            var lowestStatus = DialogueViewBase.DialogueLineStatus.Ended;
            foreach (var dialogueView in dialogueViews) {
                if (dialogueView.dialogueLineStatus < lowestStatus) {
                    lowestStatus = dialogueView.dialogueLineStatus;
                }
            }
            return lowestStatus;
        }

        private bool CheckDialogueViewsForCommonLineStatus (DialogueViewBase.DialogueLineStatus commonStatusToCheck) {
            foreach (var dialogueView in dialogueViews) {
                if (dialogueView.dialogueLineStatus != commonStatusToCheck) {
                    return false;
                }
            }
            return true;
        }

        string[] GetInlineExpressions (Line line) {
            if (!localizedText.ContainsKey(line.ID)) return Array.Empty<string>();

            List<string> substitutions = new List<string>();

            foreach (string substitution in line.Substitutions) {
                substitutions.Add(substitution);
            }

            return substitutions.ToArray();
        }

        [Obsolete("This is a temporary workaround. Do not keep this.")]
        private DialogueUI GetDialogueUI() 
        {
            DialogueUI dialogueUI = null;
            // Search mode: confident
            foreach (var dialogueView in dialogueViews) {
                if (dialogueView.GetType() == typeof(DialogueUI)) {
                    dialogueUI = dialogueView as DialogueUI;
                }
            }
            // Search mode: panicking
            if (!dialogueUI) {
                dialogueUI = FindObjectOfType<DialogueUI>();
            }
            // Search mode: giving up
            if (!dialogueUI) {
                Debug.LogError("No DialogueUI for command handling found.", gameObject);
            }

            return dialogueUI;
        }

        #endregion
    }

    #region Class/Interface

    /// <summary>
    /// An attribute that marks a method on a <see cref="MonoBehaviour"/>
    /// as a [command](<![CDATA[ {{<ref "/docs/unity/working-with-commands">}}]]>).
    /// </summary>
    /// <remarks>
    /// When a <see cref="DialogueRunner"/> receives a <see
    /// cref="Command"/>, and no command handler has been installed for the
    /// command, it splits it by spaces, and then checks to see if the
    /// second word, if any, is the name of any <see cref="GameObject"/>s
    /// in the scene. 
    ///
    /// If one is found, it is checked to see if any of the
    /// <see cref="MonoBehaviour"/>s attached to the class has a <see
    /// cref="YarnCommandAttribute"/> whose <see
    /// cref="YarnCommandAttribute.CommandString"/> matching the first word
    /// of the command.
    ///
    /// If a method is found, its parameters are checked:
    ///
    /// * If the method takes a single <see cref="string"/>[] parameter,
    /// the method is called, and will be passed an array containing all
    /// words in the command after the first two.
    /// 
    /// * If the method takes a number of <see cref="string"/> parameters
    /// equal to the number of words in the command after the first two, it
    /// will be called with those words as parameters.
    ///
    /// * Otherwise, it will not be called, and a warning will be issued.
    ///
    /// ### `YarnCommand`s and Coroutines
    /// 
    /// This attribute may be attached to a coroutine. 
    /// 
    /// {{|note|}}
    /// The <see
    /// cref="DialogueRunner"/> determines if the method is a coroutine if
    /// the method returns <see cref="IEnumerator"/>.
    /// {{|/note|}}
    /// 
    /// If the method is a coroutine, the DialogueRunner will pause
    /// execution until the coroutine ends.
    /// </remarks>
    /// <example>
    ///
    /// The following C# code uses the `YarnCommand` attribute to register
    /// commands.
    ///
    /// <![CDATA[
    /// ```csharp 
    /// class ExampleBehaviour : MonoBehaviour {
    ///         [YarnCommand("jump")] 
    ///         void Jump()
    ///         {
    ///             Debug.Log($"{this.gameObject.name} is jumping!");
    ///         }
    ///    
    ///         [YarnCommand("walk")] 
    ///         void WalkToDestination(string destination) {
    ///             Debug.Log($"{this.gameObject.name} is walking to {destination}!");
    ///         }
    ///     
    ///         [YarnCommand("shine_flashlight")] 
    ///         IEnumerator ShineFlashlight(string durationString) {
    ///             float.TryParse(durationString, out var duration);
    ///             Debug.Log($"{this.gameObject.name} is turning on the flashlight for {duration} seconds!");
    ///             yield new WaitForSeconds(duration);
    ///             Debug.Log($"{this.gameObject.name} is turning off the flashlight!");
    ///         }
    /// }
    /// ```
    /// ]]>
    ///
    /// Next, assume that this `ExampleBehaviour` script has been attached
    /// to a <see cref="GameObject"/> present in the scene named "Mae". The
    /// `Jump` and `WalkToDestination` methods may then be called from a
    /// Yarn script like so:
    ///
    /// <![CDATA[
    /// ```yarn 
    /// // Call the Jump() method in the ExampleBehaviour on Mae
    /// <<jump Mae>>
    ///
    /// // Call the WalkToDestination() method in the ExampleBehaviour 
    /// // on Mae, passing "targetPoint" as a parameter
    /// <<walk Mae targetPoint>>
    /// 
    /// // Call the ShineFlashlight method, passing "0.5" as a parameter;
    /// // dialogue will wait until the coroutine ends.
    /// <<shine_flashlight Mae 0.5>>
    /// ```
    /// ]]>
    ///
    /// Running this Yarn code will result in the following text being
    /// logged to the Console:
    ///
    /// ``` 
    /// Mae is jumping! 
    /// Mae is walking to targetPoint! 
    /// Mae is turning on the flashlight for 0.5 seconds!
    /// (... 0.5 seconds elapse ...)
    /// Mae is turning off the flashlight!
    /// ```
    /// </example>
    [AttributeUsage(AttributeTargets.Method, Inherited = false)]
    public class YarnCommandAttribute : System.Attribute
    {
        /// <summary>
        /// The name of the command, as it exists in Yarn.
        /// </summary>
        /// <remarks>
        /// This value does not have to be the same as the name of the
        /// method. For example, you could have a method named
        /// "`WalkToPoint`", and expose it to Yarn as a command named
        /// "`walk_to_point`".
        /// </remarks>        
        public string CommandString { get; set; }

        public YarnCommandAttribute(string commandString) => CommandString = commandString;
    }
    
    /// <summary>
    /// A <see cref="MonoBehaviour"/> that a <see cref="DialogueRunner"/>
    /// uses to store and retrieve variables.
    /// </summary>
    /// <remarks>
    /// This abstract class inherits from <see cref="MonoBehaviour"/>,
    /// which means that subclasses of this class can be attached to <see
    /// cref="GameObject"/>s.
    /// </remarks>
    public abstract class VariableStorageBehaviour : MonoBehaviour, Yarn.VariableStorage
    {
        /// <inheritdoc/>
        public abstract Value GetValue(string variableName);

        /// <inheritdoc/>
        public virtual void SetValue(string variableName, float floatValue) => SetValue(variableName, new Yarn.Value(floatValue));

        /// <inheritdoc/>
        public virtual void SetValue(string variableName, bool boolValue) => SetValue(variableName, new Yarn.Value(boolValue));

        /// <inheritdoc/>
        public virtual void SetValue(string variableName, string stringValue) => SetValue(variableName, new Yarn.Value(stringValue));

        /// <inheritdoc/>
        public abstract void SetValue(string variableName, Value value);

        /// <inheritdoc/>
        /// <remarks>
        /// The implementation in this abstract class throws a <see
        /// cref="NotImplementedException"/> when called. Subclasses of
        /// this class must provide their own implementation.
        /// </remarks>
        public virtual void Clear() => throw new NotImplementedException();

        /// <summary>
        /// Resets the VariableStorageBehaviour to its initial state.
        /// </summary>
        /// <remarks>
        /// This is similar to <see cref="Clear"/>, but additionally allows
        /// subclasses to restore any default values that should be
        /// present.
        /// </remarks>
        public abstract void ResetToDefaults();
    }

    public class LocalizedLine {
        /// <summary>
        /// DialogueLine's ID
        /// </summary>
        public string TextID;
        /// <summary>
        /// DialogueLine's inline expression's substitution
        /// </summary>
        public string[] Substitutions;
        /// <summary>
        /// DialogueLine's text
        /// </summary>
        public string TextLocalized;
        /// <summary>
        /// DialogueLine's voice over clip
        /// </summary>
        public AudioClip VoiceOverLocalized;
    }

    public class DialogueOption {
        /// <summary>
        /// The ID of this dialogue option
        /// </summary>
        public int DialogueOptionID;
        /// <summary>
        /// The ID of the dialogue option's text
        /// </summary>
        public string TextID;
        /// <summary>
        /// The text of this dialogue option
        /// </summary>
        public string TextLocalized;
    }

    #endregion
}<|MERGE_RESOLUTION|>--- conflicted
+++ resolved
@@ -182,36 +182,10 @@
                 localizedText.Add(yarnLine.Key, yarnLine.Value);
             }
 
-<<<<<<< HEAD
             foreach (var voiceOver in yarnScript.GetVoiceOversOfLanguage()) {
                 localizedAudio.Add(voiceOver.Key, voiceOver.Value);
-=======
-            // Use the invariant culture when parsing the CSV to ensure parsing
-            // with the correct separator instead of the user's locale separator
-            var configuration = new CsvHelper.Configuration.Configuration(
-                System.Globalization.CultureInfo.InvariantCulture
-            );
-
-            // Load strings of all available languages into DialogueLines dict
-            foreach (var localization in textsToLoad) {
-                if (localization.languageName != Preferences.TextLanguage) {
-                    continue;
-                }
-
-                using (var reader = new System.IO.StringReader(localization.text.text))
-                using (var csv = new CsvReader(reader, configuration)) {
-                    csv.Read();
-                    csv.ReadHeader();
-
-                    while (csv.Read()) {
-                        var lineId = csv.GetField("id");
-                        var lineText = csv.GetField("text");
-
-                        localizedText[lineId] = lineText;
-                    }
-                }
-            }
-
+            }
+#if ADDRESSABLES
             // Load voiceover audio clips of all available languages into DialogueLines dict
             foreach (var line in yarnScript.voiceOvers) {
                 var lineID = line.linetag;
@@ -222,12 +196,7 @@
                     }
 
                     var languageId = localization.language;
-#if ADDRESSABLES
-                    if (!ProjectSettings.AddressableVoiceOverAudioClips) {
-#endif
-                        localizedAudio[lineID] = localization.audioClip;
-#if ADDRESSABLES
-                    } else {
+                    if (ProjectSettings.AddressableVoiceOverAudioClips) {
                         // check Addressable for NULL
                         if (!localization.audioClipAddressable.RuntimeKeyIsValid()) {
                             continue;
@@ -243,10 +212,9 @@
                             }
                         };
                     }
+                }
+            }
 #endif
-                }
->>>>>>> ac2a9264
-            }
         }
         
         /// <summary>
