--- conflicted
+++ resolved
@@ -3,10 +3,7 @@
 using UnityEditor.Experimental.AssetImporters;
 using System.Linq;
 using System.IO;
-<<<<<<< HEAD
 using System.Globalization;
-=======
->>>>>>> 9a10c7ac
 using System.Collections.Generic;
 
 [CustomEditor(typeof(YarnImporter))]
@@ -174,8 +171,6 @@
                 AddLineTagsToFile(yarnImporter.assetPath);
             }
         }
-<<<<<<< HEAD
-=======
         // Only update localizations if line tags exist and localizations exist
         else if (yarnImporter .localizations.Length > 0)
         {
@@ -188,7 +183,6 @@
                         .text ?? "");
             }
         }
->>>>>>> 9a10c7ac
 
         // Localization list
         EditorGUILayout.PropertyField(serializedObject.FindProperty("localizations"), true);
