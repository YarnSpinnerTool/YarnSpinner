--- conflicted
+++ resolved
@@ -414,27 +414,10 @@
                 throw new DialogueException($"Cannot continue running dialogue. {nameof(OptionsHandler)} has not been set.");
             }
 
-<<<<<<< HEAD
-            executionState = ExecutionState.Running;
-
-            // Execute instructions until something forces us to stop
-            while (executionState == ExecutionState.Running) {
-                Instruction currentInstruction = currentNode.Instructions [state.programCounter];
-
-                RunInstruction (currentInstruction);
-
-                state.programCounter++;
-=======
             if (CommandHandler == null)
             {
                 throw new DialogueException($"Cannot continue running dialogue. {nameof(CommandHandler)} has not been set.");
             }
-
-            if (NodeCompleteHandler == null)
-            {
-                throw new DialogueException($"Cannot continue running dialogue. {nameof(NodeCompleteHandler)} has not been set.");
-            }
->>>>>>> 13e0191a
 
             if (NodeCompleteHandler == null)
             {
