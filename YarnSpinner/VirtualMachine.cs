--- conflicted
+++ resolved
@@ -1,13 +1,11 @@
-<<<<<<< HEAD
-﻿using System;
+// Copyright Yarn Spinner Pty Ltd
+// Licensed under the MIT License. See LICENSE.md in project root for license information.
+
+using System;
 using System.Collections.Generic;
 using System.Globalization;
 using Yarn.Saliency;
 using static Yarn.Instruction.Types;
-=======
-﻿// Copyright Yarn Spinner Pty Ltd
-// Licensed under the MIT License. See LICENSE.md in project root for license information.
->>>>>>> f20086f3
 
 namespace Yarn
 {
@@ -948,7 +946,6 @@
                     }
             }
         }
-<<<<<<< HEAD
 
         internal struct LineGroupCandidate : IContentSaliencyOption {
             public const string NoneContentID = "Yarn.Internal.None";
@@ -1139,7 +1136,5 @@
         private static void DummyLineHandler(Yarn.Line line) {
             throw new System.InvalidOperationException($"Smart node execution nodes must not run lines");
         }
-=======
->>>>>>> f20086f3
     }
 }
