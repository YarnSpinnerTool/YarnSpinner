--- conflicted
+++ resolved
@@ -2,55 +2,50 @@
 
 on:
   push:
-<<<<<<< HEAD
-    branches: [ main, 'feature/**', 'release/**' ]
-=======
-    branches: [ main, 'feature/**', 'development/**' ]
->>>>>>> de1bc0e1
+    branches: [main, "feature/**", "release/**"]
   pull_request:
-    branches: [ main, 'feature/**', 'development/**' ]
+    branches: [main, "feature/**", "release/**"]
   workflow_dispatch:
 
 jobs:
   build:
-
     runs-on: ubuntu-latest
 
     steps:
-    - uses: actions/checkout@v2
+      - uses: actions/checkout@v2
 
-    - name: Setup .NET
-      uses: actions/setup-dotnet@v1
-      with:
-        dotnet-version: 8.0.x
+      - name: Setup .NET
+        uses: actions/setup-dotnet@v1
+        with:
+          dotnet-version: 8.0.x
 
-    - name: Fetch all commits
-      run: git fetch --unshallow
+      - name: Fetch all commits
+        run: git fetch --unshallow
 
-    - uses: gittools/actions/gitversion/setup@v0.9.10
-      name: Install GitVersion
-      with:
-          versionSpec: '6.x'
+      - uses: gittools/actions/gitversion/setup@v0.9.10
+        name: Install GitVersion
+        with:
+          versionSpec: "6.x"
 
-    - uses: gittools/actions/gitversion/execute@v0.9.10
-      name: Execute GitVersion
-      id: gitversion # step id used as reference for output values
-      with:
-        updateAssemblyInfo: true
-      
-    - name: Print version information
-      run: |
-        echo "Major: ${{ steps.gitversion.outputs.major }}"
-        echo "Minor: ${{ steps.gitversion.outputs.minor }}"
-        echo "Patch: ${{ steps.gitversion.outputs.patch }}"
-        echo "MajorMinorPatch: ${{ steps.gitversion.outputs.majorMinorPatch }}"
-        echo "SemVer: ${{ steps.gitversion.outputs.semVer }}"
+      - uses: gittools/actions/gitversion/execute@v0.9.10
+        name: Execute GitVersion
+        id: gitversion # step id used as reference for output values
+        with:
+          updateAssemblyInfo: true
 
-    - name: Restore dependencies
-      run: dotnet restore
+      - name: Print version information
+        run: |
+          echo "Major: ${{ steps.gitversion.outputs.major }}"
+          echo "Minor: ${{ steps.gitversion.outputs.minor }}"
+          echo "Patch: ${{ steps.gitversion.outputs.patch }}"
+          echo "MajorMinorPatch: ${{ steps.gitversion.outputs.majorMinorPatch }}"
+          echo "SemVer: ${{ steps.gitversion.outputs.semVer }}"
 
-    - name: Build
-      run: dotnet build --no-restore --configuration Release
+      - name: Restore dependencies
+        run: dotnet restore
 
-    - name: Test
-      run: dotnet test --no-build --configuration Release --verbosity normal+      - name: Build
+        run: dotnet build --no-restore --configuration Release
+
+      - name: Test
+        run: dotnet test --no-build --configuration Release --verbosity normal