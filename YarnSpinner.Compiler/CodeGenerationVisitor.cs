--- conflicted
+++ resolved
@@ -569,18 +569,18 @@
         // its name.
         public override int VisitJumpToNodeName([NotNull] YarnSpinnerParser.JumpToNodeNameContext context)
         {
-<<<<<<< HEAD
+// <<<<<<< HEAD
             if (trackingEnabled != null)
             {
                 Console.WriteLine("emiting code for the tracking");
                 GenerateTrackingCode(trackingEnabled);
             }
-            compiler.Emit(OpCode.PushString, new Operand(context.destination.Text));
-            compiler.Emit(OpCode.RunNode);
-=======
-            this.compiler.Emit(OpCode.PushString, context.destination, new Operand(context.destination.Text));
-            this.compiler.Emit(OpCode.RunNode, context.Start);
->>>>>>> 025fb1d8
+            compiler.Emit(OpCode.PushString, context.destination, new Operand(context.destination.Text));
+            compiler.Emit(OpCode.RunNode, context.Start);
+// =======
+            // this.compiler.Emit(OpCode.PushString, context.destination, new Operand(context.destination.Text));
+            // this.compiler.Emit(OpCode.RunNode, context.Start);
+// >>>>>>> main
 
             return 0;
         }
