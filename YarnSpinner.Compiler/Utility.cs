--- conflicted
+++ resolved
@@ -144,12 +144,8 @@
         /// collection.</param>
         /// <returns>The modified source code, with line tags
         /// added.</returns>
-<<<<<<< HEAD
-        public static string AddTagsToLines(string contents, ICollection<string>? existingLineTags = null)
-=======
         [Obsolete("This method doesn't return the new tags, just the modified text which can cause issues with multiple files. Please use TagLines instead")]
         public static string AddTagsToLines(string contents, ICollection<string> existingLineTags = null)
->>>>>>> b0501c71
         {
             // First, get the parse tree for this source code.
             var (parseSource, diagnostics) = ParseSource(contents);
@@ -230,7 +226,7 @@
 
             // Walk the tree with this listener, and generate text replacements
             // containing line tags.
-            var walker = new ParseTreeWalker();
+            var walker = new Antlr4.Runtime.Tree.ParseTreeWalker();
             walker.Walk(untaggedLineListener, parseSource.Tree);
 
             // Apply these text replacements to the original source and return
