--- conflicted
+++ resolved
@@ -97,21 +97,8 @@
 
             actualDeclarations.Should().BeEquivalentTo(expectedDeclarations, (config) =>
             {
-<<<<<<< HEAD
                 return config.WithTracing();
             });
-=======
-                Declaration expected = expectedDeclarations[i];
-                Declaration actual = actualDeclarations[i];
-
-                actual.Name.Should().Be(expected.Name);
-                actual.Type.Should().Be(expected.Type);
-                actual.DefaultValue.Should().Be(expected.DefaultValue);
-                actual.Range.Should().Be(expected.Range);
-                actual.SourceNodeName.Should().Be(expected.SourceNodeName);
-                actual.SourceFileName.Should().Be(expected.SourceFileName);
-            }
->>>>>>> ca6d8d78
         }
 
         [Fact]
@@ -168,15 +155,9 @@
 
             result.Diagnostics.Should().BeEmpty();
 
-<<<<<<< HEAD
             // The only variable declarations we should know about should be
             // external
             result.Declarations.Where(d => d.Name.StartsWith("$")).Should().OnlyContain(d => d.SourceFileName == Declaration.ExternalDeclaration);
-=======
-            // No variables are declared in the source code, so we should
-            // expect an empty collection of variable declarations
-            result.Declarations.Should().BeEmpty();
->>>>>>> ca6d8d78
         }
 
         [Fact]
@@ -189,11 +170,7 @@
 
             var result = Compiler.Compile(CompilationJob.CreateFromString("input", source));
 
-<<<<<<< HEAD
             result.Diagnostics.Should().ContainSingle().Which.Message.Should().Be("Redeclaration of existing variable $int");
-=======
-            result.Diagnostics.Should().Contain(p => p.Message.Contains("$int has already been declared"));
->>>>>>> ca6d8d78
         }
 
         [Fact]
@@ -206,11 +183,7 @@
 
             var result = Compiler.Compile(CompilationJob.CreateFromString("input", source));
 
-<<<<<<< HEAD
             result.Diagnostics.Should().ContainSingle().Which.Message.Should().Be("$int (Number) cannot be assigned a String");
-=======
-            result.Diagnostics.Should().Contain(p => p.Message == "$int (Number) cannot be assigned a String");
->>>>>>> ca6d8d78
         }
 
         [Theory]
@@ -270,26 +243,11 @@
             // Should compile with no exceptions
             var result = Compiler.Compile(CompilationJob.CreateFromString("input", source));
 
-<<<<<<< HEAD
-            result.Diagnostics.Should().BeEmpty();
-=======
-            result.Declarations.Should().Contain(d => d.Name == "$int").Which.Type.Should().Be(BuiltinTypes.Number);
-            result.Declarations.Should().Contain(d => d.Name == "$bool").Which.Type.Should().Be(BuiltinTypes.Boolean);
-            result.Declarations.Should().Contain(d => d.Name == "$str").Which.Type.Should().Be(BuiltinTypes.String);
-
-            result.Diagnostics.Should().BeEmpty();
-        }
->>>>>>> ca6d8d78
+            result.Diagnostics.Should().BeEmpty();
 
             result.Declarations.Should().ContainSingle(d => d.Name == "$bool").Which.Type.Should().Be(Types.Boolean);
             result.Declarations.Should().ContainSingle(d => d.Name == "$str").Which.Type.Should().Be(Types.String);
 
-<<<<<<< HEAD
-=======
-            var result = Compiler.Compile(CompilationJob.CreateFromString("input", source));
-
-            result.Diagnostics.Should().Contain(p => p.Message.Contains("Null is not a permitted type"));
->>>>>>> ca6d8d78
         }
 
         [Theory]
@@ -316,11 +274,7 @@
             // type of the variable should be Boolean, because that's the return
             // type of all of the functions we declared.
             result.Declarations.Where(d => d.Name == "$bool")
-<<<<<<< HEAD
                 .Should().ContainSingle().Which.Type.Should().Be(Types.Boolean);
-=======
-                .Should().ContainSingle().Which.Type.Should().Be(BuiltinTypes.Boolean);
->>>>>>> ca6d8d78
         }
 
         [Theory, CombinatorialData]
@@ -345,11 +299,7 @@
             var result = Compiler.Compile(CompilationJob.CreateFromString("input", source, dialogue.Library));
 
             result.Declarations.Should().Contain(d => d.Name == "$var")
-<<<<<<< HEAD
                 .Which.Type.Should().Be(Types.Number);
-=======
-                .Which.Type.Should().Be(BuiltinTypes.Number);
->>>>>>> ca6d8d78
 
             result.Diagnostics.Should().BeEmpty();
 
@@ -376,7 +326,6 @@
 
             var result = Compiler.Compile(CompilationJob.CreateFromString("input", source, dialogue.Library));
 
-<<<<<<< HEAD
             result.Diagnostics.Select(d => d.Message).Should().ContainMatch("*parameter listOfInts's type (System.Collections.Generic.List`1[System.Int32]) cannot be used in Yarn functions");
         }
 
@@ -385,16 +334,6 @@
         [InlineData("<<set $bool = func_int_bool()>>", "* expects 1 parameter, not 0")]
         [InlineData("<<set $bool = func_int_bool(true)>>", "true (Bool) is not convertible to Number")]
         [InlineData(@"<<set $bool = func_string_string_bool(""1"", 2)>>", "2 (Number) is not convertible to String")]
-=======
-            result.Diagnostics.Select(d => d.Message).Should().ContainMatch("*parameter listOfInts's type (System.Collections.Generic.List`1[System.Int32]) cannot be used in Yarn functions*");
-        }
-
-        [Theory]
-        [InlineData("<<set $bool = func_void_bool(1)>>", "expects 0 parameters, but received 1")]
-        [InlineData("<<set $bool = func_int_bool()>>", "expects 1 parameter, but received 0")]
-        [InlineData("<<set $bool = func_int_bool(true)>>", "expects a Number, not a Bool")]
-        [InlineData(@"<<set $bool = func_string_string_bool(""1"", 2)>>", "expects a String, not a Number")]
->>>>>>> ca6d8d78
         [InlineData("<<set $int = func_void_bool()>>", @"$int (Number) cannot be assigned a Bool")]
         public void TestFailingFunctionSignatures(string source, string expectedExceptionMessage)
         {
@@ -412,13 +351,8 @@
             var result = Compiler.Compile(CompilationJob.CreateFromString("input", failingSource, dialogue.Library));
 
             var diagnosticMessages = result.Diagnostics.Select(d => d.Message);
-<<<<<<< HEAD
 
             diagnosticMessages.Should().ContainMatch(expectedExceptionMessage);
-=======
-    
-            diagnosticMessages.Should().ContainMatch($"*{expectedExceptionMessage}*");
->>>>>>> ca6d8d78
         }
 
         [Fact]
@@ -496,20 +430,8 @@
             var result = Compiler.Compile(CompilationJob.CreateFromString("input", source, dialogue.Library));
 
             result.Diagnostics.Should().BeEmpty();
-<<<<<<< HEAD
 
             var variableDeclarations = result.Declarations.Where(d => d.Name.StartsWith("$"));
-=======
-
-            var variableDeclarations = result.Declarations.Where(d => d.Name.StartsWith("$"));
-
-            variableDeclarations.Should().Contain(d => d.Name == "$str").Which.Type.Should().Be(BuiltinTypes.String);
-            variableDeclarations.Should().Contain(d => d.Name == "$int").Which.Type.Should().Be(BuiltinTypes.Number);
-            variableDeclarations.Should().Contain(d => d.Name == "$bool").Which.Type.Should().Be(BuiltinTypes.Boolean);
-        }
-
-        
->>>>>>> ca6d8d78
 
             variableDeclarations.Should().Contain(d => d.Name == "$str").Which.Type.Should().Be(Types.String);
             variableDeclarations.Should().Contain(d => d.Name == "$int").Which.Type.Should().Be(Types.Number);
@@ -527,7 +449,6 @@
             var result = Compiler.Compile(CompilationJob.CreateFromString("input", source, dialogue.Library));
 
             result.Diagnostics.Should().Contain(d => d.Severity == Diagnostic.DiagnosticSeverity.Error);
-<<<<<<< HEAD
         }
 
         [Fact]
@@ -540,8 +461,6 @@
             var result = Compiler.Compile(CompilationJob.CreateFromString("input", source, dialogue.Library));
 
             result.Diagnostics.Should().Contain(d => d.Severity == Diagnostic.DiagnosticSeverity.Error);
-=======
->>>>>>> ca6d8d78
         }
 
         [Fact]
@@ -629,7 +548,6 @@
 
             var actualDeclarations = new List<Declaration>(result.Declarations).Where(d => d.Name.StartsWith("$"));
 
-<<<<<<< HEAD
             actualDeclarations.Should().BeEquivalentTo(expectedDeclarations, config =>
                 config
                     .Including(o => o.Name)
@@ -637,20 +555,6 @@
                     .Including(o => o.DefaultValue)
                     .Including(o => o.Description)
             );
-=======
-            actualDeclarations.Count().Should().Be(expectedDeclarations.Count());
-
-            for (int i = 0; i < expectedDeclarations.Count; i++)
-            {
-                Declaration expected = expectedDeclarations[i];
-                Declaration actual = actualDeclarations[i];
-
-                actual.Name.Should().Be(expected.Name);
-                actual.Type.Should().Be(expected.Type);
-                actual.DefaultValue.Should().Be(expected.DefaultValue);
-                actual.Description.Should().Be(expected.Description);
-            }
->>>>>>> ca6d8d78
 
         }
 
@@ -805,7 +709,6 @@
 
             result.Diagnostics.Should().BeEmpty();
 
-<<<<<<< HEAD
             result.Declarations.Should().HaveCount(5);
 
             var expectedIntBoolFunctionType = new FunctionTypeBuilder().WithParameter(Types.Number).WithReturnType(Types.Boolean).FunctionType;
@@ -817,15 +720,6 @@
             result.Declarations.Should().ContainSingle(d => d.Name == "func_bool_bool")
                 .Which.Type.Should().BeEquivalentTo(expectedBoolBoolFunctionType);
 
-=======
-            result.Declarations.Should().HaveCount(2);
-
-            // Both declarations that resulted from the compile should be functions found on line 1
-            foreach (var decl in result.Declarations) {
-                decl.Range.Start.Line.Should().Be(3);
-                decl.Type.Should().BeOfType<FunctionType>();
-            }
->>>>>>> ca6d8d78
 
             dialogue.SetProgram(result.Program);
             stringTable = result.StringTable;
@@ -844,24 +738,7 @@
 
             var result = Compiler.Compile(CompilationJob.CreateFromString("input", source));
 
-<<<<<<< HEAD
             result.Diagnostics.Select(d => d.Message).Should().ContainMatch("func was called elsewhere with 1 parameter, but is called with 2 parameters here");
-=======
-            result.Diagnostics.Select(d => d.Message).Should().ContainMatch("Function func expects 1 parameter, but received 2");
-        }
-
-        [Fact]
-        public void TestMultipleImplicitRedeclarationsOfFunctionParameterTypeFail()
-        {
-            var source = CreateTestNode(@"
-            {func(1)}
-            {func(true)} // wrong type of parameter (previous decl had number)
-            ");
-
-            var result = Compiler.Compile(CompilationJob.CreateFromString("input", source));
-
-            result.Diagnostics.Should().Contain(d => d.Message.Contains("expects a Number, not a Bool"));
->>>>>>> ca6d8d78
         }
 
         [Fact]
@@ -882,11 +759,7 @@
 
             var result = Compiler.Compile(CompilationJob.CreateFromString("input", source));
 
-<<<<<<< HEAD
             result.Diagnostics.Should().ContainSingle().Which.Message.Contains("if statement's expression must be a Boolean, not a String");
-=======
-            result.Diagnostics.Should().Contain(d => d.Message.Contains("Terms of 'if statement' must be Bool, not String"));
->>>>>>> ca6d8d78
         }
 
         [Fact]
@@ -894,11 +767,7 @@
         {
             var allTypes = Types.AllBuiltinTypes;
 
-<<<<<<< HEAD
             allTypes.Should().NotBeEmpty();
-=======
-            allBuiltinTypes.Should().NotBeEmpty();
->>>>>>> ca6d8d78
         }
 
         [Fact]
@@ -927,11 +796,7 @@
             };
 
             // Then
-<<<<<<< HEAD
             declaration.Should().BeEquivalentTo(expectedDeclaration);
-=======
-            declaration.Should().Be(expectedDeclaration);
->>>>>>> ca6d8d78
         }
 
         [Fact]
@@ -951,7 +816,6 @@
             expectedFunctionType.Parameters[0].Should().Be(functionType.Parameters[0]);
             expectedFunctionType.Parameters[1].Should().Be(functionType.Parameters[1]);
             expectedFunctionType.ReturnType.Should().Be(functionType.ReturnType);
-<<<<<<< HEAD
         }
 
         [Fact]
@@ -1007,8 +871,6 @@
                 solution.IsFailed.Should().BeTrue();
             }
 
-=======
->>>>>>> ca6d8d78
         }
     }
 }