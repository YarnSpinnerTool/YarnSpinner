# Changelog

All notable changes to this project will be documented in this file.

The format is based on [Keep a Changelog](https://keepachangelog.com/en/1.0.0/).

## [Unreleased]

### Added

- Added support for variadic functions.
- Added support for cancelling compilation.
  - To enable cancelling a compilation, supply a `CancellationToken` to your `CompilationJob` object. You can request that the compilation be cancelled by cancelling the token. For more information, see [Task Cancellation](https://learn.microsoft.com/en-us/dotnet/standard/parallel-programming/task-cancellation).
<<<<<<< HEAD
- Language Server: Fixed an error that would crash the language server if a `YarnCommand`- and `YarnFunction`-tagged method was declared inside a nested C# class
=======
- Added `NodeDebugInfo.Range`, which contains the range in which a node appears in the source code.
- Added `NodeDebugInfo.IsImplicit`, which indicates whether the node was created by the compiler (and does not appear in the source code).
>>>>>>> f5f2a364

### Changed

- Improved the performance of the type checker when dealing with large numbers of variable declarations.
- Fixed an issue where `Utility.TagLines` would add `#line:` tags to lines with `#shadow:` tags (which isn't allowed.)

### Removed

## [3.0.0-beta2] 2025-03-05

### Added

- The compiler will now warn if additional text is present on the same line before or after commands and other statements.
  - For example, the following code will emit a warning, because the last `>` character is likely a typo: `<<wait 5>>>`
- Added a new method, `Dialogue.GetHeaders`, which returns the collection of headers present on a node.
- Added a new method, `Dialogue.GetHeaderValue`, which returns the value of the specified header on a node.
- Language Server: Nodes that are part of a node group now show their condition complexity as a code lens.
- Added a new method, `Dialogue.HasSalientContent(nodegroup)`, which returns a bool if there is any salient content for the requested nodegroup.
- Added `min(a,b)` and `max(a,b)` to the standard library. We genuinely thought we'd add this earlier.
- Added unwrapped `TryGetProperty` calls to markup, allowing direct access to the type if you know it ahead of time.

### Changed

- Commands are now better at checking to see if the first word is a keyword (e.g. `return`) or a word that just _begins_ with a keyword (`returnToMenu`).
- Fixed an error where the compiler would crash if an error expression resulted in the implicit declaration of a variable (for example, `<<set $x = >>`).
- Fixed an error where whitespace consumption of markup could extend beyond it's immediate younger text sibling.
- Renamed `BestLeastRecentlyViewSalienceStrategy` to be `BestLeastRecentlyViewSaliencyStrategy`.
- Renamed `RandomBestLeastRecentlyViewSalienceStrategy` to be `RandomBestLeastRecentlyViewSaliencyStrategy`.

### Removed

- Removed `GetTagsForNode`. This method is replaced with `GetHeaderValue(nodeName, "tags")`.

## [3.0.0-beta1] 2024-11-29

### Added

#### Enums

Enums have been added to the Yarn language.

Enums are a type of variable that are allowed to be one of a specific set of named values. For example:

```
// Create a new enum called Food.
<<enum Food>>
  <<case Apple>>
  <<case Orange>>
  <<case Pear>>
<<endenum>>

// Declare a new variable with the default value Food.Apple
<<declare $favouriteFood = Food.Apple>>

// You can set $favouriteFood to the 'apple', 'orange' or 'pear'
// cases, but nothing else!
<<set $favouriteFood to Food.Orange>>

// You can use enums in if statements, like any other type of value:
<<if $favouriteFood == Food.Apple>>
  I love apples!
<<endif>>

// You can even skip the name of the enum if Yarn Spinner can 
// figure it out from context!
<<set $favouriteFood = .Orange>>
```

The only valid operators that can be used with enums are `==` (equal to) and `!=` (not equal to).

Enums only support being compared to other values of the same type. 

> For example, if you created a new enum called `Food`, and another enum called `Drink`, you can't compare `Food.Apple` to `Drink.Soda`, because they're different enums.

#### Enum Cases

You declare an enum using the `enum`...`endenum` statement. This can be anywhere in your code. 

Inside your `enum` statement, you put one or more `case` statements, which define one of the values that that enum can be. Each case statement must be unique inside the enum, but you can reuse the same case across different enums.

#### Raw Values

When you add an enum case, you can specify its 'raw value'. This is useful for when you want to use an enum to represent a specific set of numbers or strings. Raw values can be either strings, or numbers. 

Each raw value must be unique inside the enum, but you can reuse the same raw value across different enums. If you specify the raw value of any of an enum's cases, they all must have a raw value. All raw values in an enum must be the same type.

If you don't specify any raw values for an enum, then Yarn Spinner will choose numbers for you as the raw values.

#### Enums and Functions

Functions can receive enums as parameters, as long as the enum's raw value type matches the parameter type. For example, if you have a function `print` that takes a string as a parameter, you can pass any enum to it that uses strings for its raw values; if you have a function `multiplyByTwo` that takes a number as a parameter, you can pass any enum to it that uses numbers for its raw values.

#### Smart Variables

Smart variables have been added to the Yarn language.

A smart variable is one that determines its value at run-time, rather than setting and retrieving a value from storage.

Smart variables give you a simple way to create more complex expressions, and re-use them across your project.

To create a smart variable, declare it using the `declare` statement and provide an expression, rather than a single value:

```
// $player_can_afford_pie is a boolean value that is 'true' 
// when the player has more than 10 money
<<declare $player_can_afford_pie = $player_money > 10>>
```

Smart variables can be accessed anywhere a regular variable would be used:

```
// Run some lines if the player can afford a pie
<<if $player_can_afford_pie>>
  Player: One pie, please.
  PieMaker: Certainly!
<<endif>>
```

#### 'Once' statements

'Once' statements have been added to the language.

A 'once' statement ensures that some content in your dialogue is seen by the player one time only. Uses for this include ensuring that lines where a character introduces themselves don't run multiple times, or barks that should never be run more than a single time (the '[arrow in the knee](https://en.wikipedia.org/wiki/Arrow_in_the_knee)' problem.)

The `once` keyword can be used in two different ways:

##### `once`..`endonce` Statements

A `once`..`endonce` statement allows you to wrap one or more lines (or other kinds of Yarn content) into a block that will only ever run once.

```
<<once>>
  // The guard will introduce herself to the player only once. 
  Guard: Hail, traveller! Well met.
  Guard: I am Alys, the guard!
<<endonce>>
```

`once`..`endonce` statements can be combined with an `if` expression. If the expression evaluates to `false`, the contents of the `once`..`endonce` block will not be run. (The block may run in the future if it's reached again and the expression evaluates to `true`.)

```
<<once if $player_is_adventurer>>
  // The guard knows the player is an adventurer, so say this line, 
  // but only ever once!
  Guard: I used to be an adventurer like you, but then I took an arrow in the knee.
<<endonce>>
```

The `once`..`endonce` statement can also take an `else` block. This block runs if the first part of the `once` statement didn't run.

```
<<once>>
  Guard: Hail, traveller! Well met.
<<else>>
  Guard: Welcome back.
<<endonce>>
```

##### `once` in line conditions

In Yarn Spinner, you can add conditions to the ends of lines, options and line group items to control when they can be presented to the player.

You can use the `once` keyword at the end of a line to make that line only run once. You can also combine this with an `if` expression to make it only run once, and only when the condition passes. If a line with a `once` or `once if` condition has been run before, Yarn Spinner will skip over that line.

```
Guard: Greetings, traveller. <<once>>
Guard: Met some bandits on the road, I see. <<once if $defeated_bandits>>
Guard: Be safe out there.
```

You can use the `once` keyword at the end of an option to make it so that line is only available for selection one time. As with lines, you can also combine this with an `if` expression. An option that has a `once` condition may be shown to the user multiple times as part of a collection of options, but after they select that option, it can't be selected again.

```
-> Where is the castle? <<once>>
-> I must see the king. Where is he? <<once if $needs_to_see_king>>
-> Farewell, friend. <<if $friends_with_guard>>
-> I should go. 
```

> [!NOTE]
> Conditions on options control whether the option is _available to be selected_. Depending on how you've configured your game, this may mean that the option is not shown at all to the player, or that the option is visible but not selectable, or something else user-defined.

Finally, you can use the `once` keyword at the end of a line group item to make it so that it will only ever be run once. As with lines and options, you can combine it with an `if` expression to further control when it may appear.

```
// Scenario: The guard is pursuing the player.
// We'll create some simple, short lines that can run many times without 
// standing out, and some specific lines that we should only ever hear once, 
// because hearing them multiple times would make them stand out.

=> Guard: Halt!
=> Guard: Stop them!
=> Guard: You there! Halt, in the name of the king! <<once>>
=> Guard: Halt, thief! Someone stop them! <<once if $player_stole_treasure>>
```

#### Node groups and 'when' headers

Much like how line groups let you create groups of lines that the system chooses from based on the current game state, node groups let you create groups of _nodes_ that the system chooses from.

You create a node group by creating one or more nodes that all have the same name, _and_ have a `when:` header.

The `when:` header tells Yarn Spinner under what circumstances a particular node can run. For example:

```
title: SpeakToGuard
when: $guard_friendly == true
---
// The guard likes us
Guard: Halt, traveller!
Player: Why, hello there!
Guard: Ah, my friend! You may pass.
===

title: SpeakToGuard
when: $guard_friendly == false
---
// The guard doesn't like us
Guard: Halt, scum!
Guard: None shall pass this point!
===
```

To run this node group, you run the `SpeakToGuard` node. You can do this from within your Yarn scripts, by calling `<<jump SpeakToGuard>>`, or you can do it from within your game (telling your Dialogue Runner to run the node `SpeakToGuard`). Yarn Spinner will then select the most appropriate node to run, using the saliency strategy that you have configured for your game.

You can have as many `when:` headers in a node as you like. If you have more than one, _all_ of their conditions must pass in order for the node to potentially run.

All nodes in a node group must have a `when:` header. It's a compiler error if any of them don't have one.

You can use any of the following kinds of expressions in a `when:` header:

- `when: <boolean expression>` - any expression that evaluates to the values `true` or `false`.
- `when: once` - The node will run precisely one time.
- `when: once if <boolean expression>` - The node will run precisely one time, and only when the expression evaluates to `true`.
- `when: always` - The node may always run.

#### Other Changes

- Standard library functions (e.g. `random`, `round_places`, `dice`) have been moved to the core Yarn Spinner library.
- Added a `format` function to the standard library, this works identical to the C# `string.Format`.
- Added `BuiltInMarkupReplacer` new `IAttributeMarkerProcessor` for the built in replacement markers
- `LineParser` now has `ExpandSubstitutions` method to expand substitutions
- `LineParser` now has `ParseMarkup` method to parse markup in a line
- `LineParser` now can return diagnostics around markup
  - `MarkupDiagnostic` struct encapsulates the diagnostics.
  - `ParseMarkup` has a variant which returns the `MarkupParseResult` and diagnostics, or just the marked up line. 


### Changed

- The Antlr4.Runtime dependency has been upgraded from 4.7.2 to 4.13.1.
- The internal format for storing compiled programs has been updated. Existing Yarn scripts will need to be recompiled in order to work in Yarn Spinner 3.0.
  - Internal jumps inside a node now jump to specific instruction indices, rather than named locations that had to be stored in the file. This change makes compiled Yarn programs smaller.
- The TestPlan system has been improved. (TestPlan is an internal development tool used for unit-testing Yarn Spinner, and is not designed for end-user use.)
    - The TestPlan parser is replaced with an Antlr4-generated parser
    - The TestPlan grammar has been made slightly more consistent:
        - Line, option and command text must now be wrapped in backticks (`)
        - The 'set' and 'stop' commands now no longer take a colon (:)
    - Multiple runs are now supported
    - TestPlan continuation is now no longer driven by the line/option callback system, which makes it easier to reason about.
- Fixed a crash in the compiler that could occur if a node's `title:` header did not have a value.
- Node `visited` and `visited_count` tracking is now handled in the virtual machine when a node is returned from, rather than as a result of compiler-generated code.
- Empty nodes will no longer be included in the compiled output
  - a warning diagnostic will be generated for each empty node
- Fixed a bug where set-referencing inferred value set statements would crash the compiler
- The language server no longer truncates XML documentation comments when it reaches a nested XML node. 
- The constructor for `Yarn.Line` is now public. Previously, it was internal.
- `CompilationResult` now includes a property `UserDefinedTypes`, which contains the types that the user has defined in their script (for example, enums).
- Fixed an issue where the `dice(n)` function would return a value between 0 and n-1, rather than 1 and n.
- .yarnproject files may now specify absolute paths to specific .yarn files.
- `IAttributeMarkerProcessor` replacement method changed from `ReplacementTextForMarker(marker, localeCode)` to `ProcessReplacementMarker(marker,childBuilder,childAttributes,localeCode)`
- Reworked `LineParser` markup handling to better handle reordering and rewriting markers at runtime
  - `nomarkup` attributes are no longer included in the final parsed line.
  - `trimwhitespace` property is now included in the final parsed line.
- `title` header values now follow the same parser rules as other identifiers.

### Removed

- `Dialogue` no longer has line parser responsibilities:
  - removed the `ParseMarkup` method.
  - removed the `ExpandSubstitutions` method.
  - removed `IAttributeMarkerProcessor` conformance.
  - see `LineParser` for replacements.
- `NoMarkupParser` removed due to this functionality now being inside `LineParser`

## [2.5.0] 2024-12-13

### Changed

- `random_range(min, max)` now returns a random integer between `min` and `max`, inclusive. (Previously, it returned a float.)
- Added a new function, `random_range_float` now returns a random float between `min` and `max`, inclusive. (This is the previous behaviour of `random_range`.)

## [2.4.2] 2024-02-24

### Added

- Standard library functions (e.g. `random`, `round_places`, `dice`) have been moved from Yarn Spinner for Unity to the core Yarn Spinner library.
- Added a `format` function to the standard library.
  - This method works identically to the C# `string.Format`, but currently only accepts one parameter.
  - `format("{0}", 123)` will return the string "123".
  - `format("${0:F2}", 0.451)` will return the string "$0.45".
  - For more information on string formatting, see the [.NET documentation on numeric formatting strings](https://learn.microsoft.com/en-us/dotnet/standard/base-types/standard-numeric-format-strings#standard-format-specifiers).

### Changed

- Updated the schema for .ysls.json files:
  - Commands may no longer specify a return type.
  - Functions _must_ now specify a return type.
  - Changed the definition of 'types' to be an enum of "string", "number", "bool", or "any".
    - Enums in JSON schema are type sensitive, so a warning will be issued for types that have capital letters. To fix these warnings, change your type names in your `.ysls.json` file to be lowercase. (These warnings have no impact on your Yarn script editing experience or runtime behaviour.)
- Empty nodes will no longer be included in the compiled output.
  - A warning diagnostic will be generated for each empty node.
- Fixed a bug where self-referencing inferred value set statements (e.g. `<<set $a = $a + 1>>`, where `$a` is not explicitly declared) would crash the compiler.
- The language server no longer truncates XML documentation comments when it reaches a nested XML node. 
- Updated dependency versions:
  - Google.Protobuf: Moved from `3.15.0` to `3.25.2`.
  - System.Text.Json: Moved from `7.0.2` to `8.0.1`.
  - Microsoft.Extensions.FileSystemGlobbing: Moved from `7.0.0` to `8.0.0`

## [2.4.1] 2024-01-30

- Version 2.4.1 is the first release of the paid version of Yarn Spinner on the [Unity Asset Store](https://assetstore.unity.com/packages/tools/behavior-ai/yarn-spinner-for-unity-267061) and on [itch.io](https://yarnspinner.itch.io). It's identical to v2.4.0.
- Yarn Spinner is and will remain free and open source - we also make it available for purchase as an excellent way to support the team.
- While you're reading, why not consider our [paid add-ons](https://yarnspinner.itch.io), which add some fantastic and easy-to-customise dialogue views?

- Removed the Yarn Spinner v1 to v2 upgrader.
- Removed support for 'raw text' nodes.
  - A 'raw text' node was a node that had 'rawText' in its `tags` header. This indicated to the compiler that the original text of the node should be included in the string table.

## [2.4.0] 2023-11-14

### Added

- Added a new method, `Utility.TagLines`, which will eventually replace the now deprecated `AddTagsToLines` method.
- Added a new method, `Program.LineIDsForNode`, which allows you to get the list of all line IDs in a node.
- Added a new function, `format_invariant`, which formats a number as a string using the invariant culture (rather than the end-user's current culture.)
  - Commands expect all numbers to be formatted using the invariant (i.e. US English) style, with `.` as a decimal point.
  - If a number is inserted into a command, it will by default be formatted for the user's current culture. If that culture formats numbers differently, it can cause problems.
  - `format_invariant` will always format a value in the invariant culture, making it useful for situations where a number needs to be embedded in a command (which expects all numbers to be ), and not shown to the user.
  - You can use `format_invariant` like this:
    ```
    <<set $gold_per_turn = 4.51>>

    // de-DE: 'give_gold 4,51'
    // en-US: 'give_gold 4.51'
    <<give_gold {$gold_per_turn}>>

    // de-DE: 'give_gold 4.51'
    // en-US: 'give_gold 4.51'
    <<give_gold {format_invariant($gold_per_turn)}>>
    ```

### Changed

- Moved Yarn's built-in functions (for example, 'dice' and 'floor') to Yarn Spinner's core library. Previously, they were implemented in the client game code (for example, the Unity runtime.)

#### Language Server

- Fixed a bug in the language server that would cause it to crash when opening a workspace with no root (for example, creating a new window in Visual Studio Code and then creating a Yarn file, without ever saving anything to disk.)
- Fixed an error in the language server that would fail to detect `YarnCommand`- and `YarnFunction`-tagged methods if their attributes were fully-qualified (e.g. `Yarn.Unity.YarnCommand`)
- Renamed VirtualMachine.currentNodeName to VirtualMachine.CurrentNodeName.
- Fixed an issue where workspaces where no Yarn Projects exist on disk would fail to attach Yarn files to the workspace's implicit Yarn Project.
- Improved the code-completion behaviour to provide better filtering when offering command completions, in both jump commands and custom commands.
- Fixed character names being incorrectly recognised when the colon is not part of the line
- Fixed a bug where a missing 'Parameters' field in a .ysls.json file would cause the definitions file to not parse correctly.
- If a workspace that has no .yarnproject files in it is opened, the language server will now look for a .ysls.json file containing command and function definitions. A warning will be reported if more than one file is found.
- The language server now shows a warning if the workspace is opened without a folder.


#### Compiler

- Fixed a crash bug when declaration statements were used without a value (`<<declare $var>>`).
- Fixed a bug where unusual interpolated commands (such as `<<{0}{""}>>`) would resolve to unexpected final values (`<<>>`).
- Fixed an issue that caused the compiler to hang under some circumstances.

#### Utilities

- Flagged the `Utility.AddTagsToLines` method as obsolete.
- Fixed a bug where escaped characters weren't being correctly added back into the file after adding line tags.

### Removed

- Support for merging `Program` objects has been removed.
  - This functionality previously existed because in earlier versions of Yarn Spinner, each individual Yarn script was compiled into a separate Program, which was then merged. Yarn Projects now provide the capabilty to compile multiple Yarn scripts at once, and have done for some time.

## [2.3.1] 2023-07-04

#### Yarn Projects

- Added support for JSON-based Yarn Project files.
  - Yarn Project files contain information that the Yarn Spinner compiler can use to compile multiple Yarn scripts at the same time. Yarn Projects are designed to be used by game engines to identify how Yarn content should be imported into the game.
  - Yarn Project files have the following syntax:
  ```json
  {
    "projectFileVersion": 2,
    "sourceFiles": ["**/*.yarn"],
    "excludeFiles": ["DontInclude.yarn"],
    "baseLanguage": "en",
    "localisation": {
        "en": {
            "assets": "./voiceover/en/"
        },
        "de": {
            "strings": "./de.csv",
            "assets": "../voiceover/de/"
        }
    },
    "definitions": "Functions.ysls.json",
    "compilerOptions": {}
  }
  ```
  - `projectFileVersion` is used to identify which version of the project file format is being used, and is currently required to be the number 2.
  - `sourceFiles` is an array of search paths used to find the Yarn files that should be compiled as part of this project. [Glob patterns](https://en.wikipedia.org/wiki/Glob_(programming)), including globstar, are supported.
  - `excludeFiles` (_optional_) is an array of search paths used to find Yarn files that should _not_ be compiled. The same kinds of patterns as `sourceFiles` are supported.
  - `baseLanguage` is a [IETF BCP 47 language tag](https://en.wikipedia.org/wiki/IETF_language_tag) indicating the language that the source scripts are written in (for example, `en` for English.)
  - `localisation` _(optional)_ is a dictionary containing zero or more objects that describe where locale-specific resources can be found, where the key is a language tag and the value is an object of the following layout:
    - `strings`: The path to a file containing the localised line text for the project. (This is typically, but not required to be, a CSV file.)
    - `assets`: The path to a directory containing the localised assets (for example, voiceover audio) for the project.
  - `definitions` _(optional)_ is the path to a JSON file containing command and function definitions used by the project.
  - `compilerOptions` _(optional)_ is an object containing additional settings used by the Yarn Spinner compiler.

#### Select Content with Line Groups

Yarn Spinner &lt;next&gt; introduces _line groups_. When the dialogue reaches a line group, Yarn Spinner chooses a single item from that group and runs it.

Line groups are especially useful for barks, and for any other situation where the game needs to decide what to show to the player.

>Consider the following example:
>
>```
>// Lines from a soldier who's guarding a castle's draw-bridge.
>=> Halt!
>=> Stop right there!
>=> No entry!
>```
>
>When the dialogue reaches this line group, the soldier will say one of these lines.

Lines in a line group can have _conditions_ that control whether or not they're available to be selected. Conditions can be used to show show lines that depend upon the state of the game.

> For example, imagine that the variable `$is_criminal` represents whether the player has broken the law in the game. The guard can have additional lines added that make sense when this variable is `true`:
>
>```
>=> Halt!
>=> Stop right there!
>=> No entry!
>=> Stop, criminal scum! <<if $is_criminal>>
>=> Halt, you brigand! <<if $is_criminal>>
>=> Thief! Stop right there! <<if $is_criminal>>
>```
>
>If `$is_criminal` is true, then any of these lines may be run, but if `$is_criminal` is false, then one of only the first three lines may be run.

Items in line groups can have 'child' items, which can be any kind of content: lines, options, commands, or any other valid syntax. You add child items to an item in a line group by indenting it.

> For example, the 'wish I'd get a transfer' line in the previous example can be moved to a child line:
> 
> ```
> => Another day, guarding the bridge. 
>   Wish I'd get a transfer.
> ```
> 
> In this example, if the dialogue system selects the line "Another day, guarding the bridge", that line will run, and then the line "Wish I'd get a transfer" will run. 

The way that Yarn Spinner chooses which specific item in a line group to run depends on your game. By default, Yarn Spinner will choose the _first item_ in the line group that passes its condition. However, you can customise this by providing a _saliency strategy_. 'Saliency' means how relevant a piece of content is to the player, and there are several ways to decide which items is the most salient.

Yarn Spinner ships with several saliency strategies to choose from:

* **First**: Chooses the first item. (This strategy is the default, if no other is provided.)
* **Best**: chooses the item that has the most number of variables in its condition; if multiple are available, chooses the first one in the line group.
* **Best least-recently-seen**: Chooses the item that the player has seen the fewest number of times, preferring items that have more variables in their condition; if multiple are available, chooses the first in the line group. Tracks view counts in the game's variable storage.
* **Random best least-recently-seen**: Same as 'best least-recently-seen', but if multiple choices are equally salient, chooses a random one in the group.

You can also create your own custom saliency strategy by creating a C# class that implements the interface `IContentSaliencyStrategy`.

To set a saliency strategy, create an instance of the appropriate saliency strategy class, and set your `Dialogue` object's `ContentSaliencyStrategy` property to it:

```csharp
VariableStorage storage = /* your game's variable storage */
Dialogue dialogue = /* your game's dialogue controller */

dialogue.ContentSaliencyStrategy = new Yarn.Saliency.BestLeastRecentlyViewedSalienceStrategy(storage);
```

### Changed

- Fixed a bug in the language server that caused crashes when code-completion was requested at a position more than 50% of the way through a document.
- The following event handlers on the `Dialogue` class, which were previously required to be set, are now optional and may be set to `null`:
  - `LineHandler`
  - `CommandHandler`
  - `NodeStartHandler`
  - `NodeCompleteHandler`
  - `DialogueCompleteHandler`
  - Note that `OptionsHandler` remains _not_ optional, and is required to be set.
- `Dialogue` now calls `DialogueCompleteHandler` when the `Stop()` method is called.
- VM now nullifies it's state when stopped.

## [2.3.0] 2023-03-06

### Added

- Yarn Programs now store all headers for their nodes.
  - Prior to this change, only the `tags` header was stored.

### Changed

- The Yarn Spinner compiler's indentation tracking has been rewritten to be more consistent in how it works.
  - **🚨 Breaking Change:** `if` statements must now all be at the same level of indentation as their corresponding `else`, `elseif`, and `endif` statements.
    - This was already strongly encouraged for readability, but is now a requirement.
    - If an `if` statement is at a different indentation level to its corresponding statements, a compiler error will now be generated.
    - The lines and other content inside an `if` statement can be indented as much as you like, as long as it's not _less_ indented than the initial `if` statement.
    
      For example, the following code will work:
      ```
      // With indentation
      <<if $something>>
          A line!
      <<else>>
          A different line!
      <<endif>>

      // Without indentation
      <<if $something>>
      A line!
      <<else>>
      A different line!
      <<endif>>
      ```

      The following code will **not** work:

      ```
      // With indentation
      <<if $something>>
        A line!
        <<else>>
      A different line!
      <<endif>>
      ```
  - **🚨 Breaking Change:** Empty lines between options now split up different option groups.
    - Previously, the following code would appear as a single option group (with the options 'A', 'B', 'C', 'D'):
      ```
      -> A
      -> B

      -> C
      -> D
      ```
      In Yarn Spinner 2.3 and above, this will appear as _two_ option groups: one containing the options 'A', 'B', and another containing 'C', 'D'.

      This change was made in response to user reports that the previous behaviour didn't behave the way they expected.

- Node title verification now occurs at declaration time instead of code generation. This means invalid titles will be caught and presented as a problem earlier on, to aid in debugging issues.
- Code completion in the Language Server has been completely rewritten. It is now much less flexible, but *way* more performant. For most situations, the changes will not be noticeable.
- Fixed a crash in the Language Server when encountering declaration statements without a variable.

## [2.2.5] 2023-01-27

### Changed

- Number pluralisation rules have been updated. The rules have now use CLDR version 42.0 (previously, 36.1)
- Merged LanguageServer projects into the core YarnSpinner repository.
- `NodeInfo.PreviewText` no longer removes comments from the preview.
- Migrated tests from xUnit's `Assert` tests to [Fluent Assertions](https://fluentassertions.com).
- Fixed an issue where pluralisation markup (i.e. the `plural` and `ordinal` tags) would not work correctly with country-specific locales (for example "en-AU").

## [2.2.4] 2022-10-31

### Changed

- The compiler will now produce more useful error messages when two or more nodes in a compilation share the same name.

## [2.2.3] 2022-08-28

### Added

- Added a new method, `Utility.DetermineNodeConnections`, that analyses Yarn files and returns a directed graph of node connections.
  - This feature is used in the Language Server to produce reports like voice-over scripts.
- Language Server: New command "yarnspinner.graph" that exports a string which is a graph representation in either mermaid or dot format depending on config.

### Removed

- Removed `null` from the Yarn grammar.
  - `null` was removed from the language in version 2.0.0, but it was kept in the grammar to make it possible to emit special error messages when it was used that explained that the language had changed.

## [2.2.2] 2022-07-22

### Changed

- Handling of escape characters is now more consistent in how it approaches the situation of when the first character is the escape character `\`.
- Tagging lines that contain multiwidth characters should no longer create weird invalid split characters in the dialogue.

## [2.2.1] 2022-07-08

### Added

- Added a means to detect and return runs of lines through basic block analysis to the Utils. This is called via the `Yarn.Compiler.Utility.ExtractStringBlocks` function.

### Changed

- Markup attributes may now begin with a digit, letter or underscore. Previously, they were required to begin with a letter or an underscore. This allows the `select` marker to work with numbers: `[select value=1 1=one 2=two 3=three /]`

## [2.2.0] 2022-04-08

### Added

- Added `DeclarationBuilder` and `FunctionTypeBuilder` classes. These classes allow external libraries to construct new `Declaration` and `FunctionType` objects, without having to have access to the internal setters.
- `CompilationResult.DebugInfo` now provides per-instruction positional debug information.
  - This allows users of the `Compiler` class to access positional information for each instruction, which is an important first step for source-level debugging.
- Made `Diagnostic` and `Declaration` serializable, for easier communication with language servers and other utilities.
- The compiler now does a last-line-before-options tagging pass.
  - This will add a `#lastline` tag onto any dialogue line that immediately precedes a block of options.
  - This is intended to used by other parts of the game to modify dialogue view behaviours.
- Language Server: Diagnostics and type information now come from the Yarn Spinner compiler, rather than an independent parsing pass.
- Language Server: Started adding unit tests.

### Changed

- `Declaration` and `Diagnostic` now provide position information via a `Range` object, which specifies the start and end position of the relevant parts of the document.
- Fixed an issue where attempting to access the value of a variable with insufficient context to figure out its type would crash the compiler. (This could happen when you used a variable in a line, like `Variable: {$myVar}` with no other uses of `$myVar`.)
- Fixed an issue where an option condition with no expression (for example: `-> Option one <<if>>`) would crash the compiler.
- The compiler will no longer attempt to generate code if the Yarn script contains errors. (Previously, it was generating code, and then discarding it, but this allows for potential errors and crashes if code-generation is attempted on an invalid parse tree.)
- Typechecker now does partial backwards type inference, allowing for functions and variables to inform the type of the other regardless of them being the l- or r-value in an expression.

### Removed

## [2.1.0] 2022-02-17

### Added

- The `<<jump>>` statement can now take an expression.

```yarn
<<set $myDestination = "Home">>
<<jump {$myDestination}>>
```

- Previously, the `jump` statement required the name of a node. With this change, it can now also take an expression that resolves to the name of a node.
- Jump expressions may be a constant string, a variable, a function call, or any other type of expression.
- These expressions must be wrapped in curly braces (`{` `}`), and must produce a string.

- Automatic visitation tracking.

You can use the `visit` and `visited_count` functions which take in the title of a node and return true of false in the first one, and the number of times visited in the second.
This can be controlled and overriden by the use a header tag `tracking`.
Setting `tracking: always` forces visitation tracking to be enabled even when there are no calls to either function for that node.
Setting `tracking: never` forces no visit tracking regardless of function calls to that node.

### Changed

### Removed

## [2.0.2] 2022-01-08

### Added

### Changed

- Fixed an error when a constant float value inside a marker was parsed and the user's current locale doesn't use a period (`.`) as the decimal separator.

### Removed

## [2.0.1] 2021-12-23

### Added

- The v1 to v2 language upgrader now renames node names that have a period (`.`) in their names to use underscores (`_`) instead. Jumps and options are also updated to use these new names.

### Changed

- Fixed a crash in the compiler when producing an error message about an undeclared function.
- Fixed an error when a constant float value (such as in a `<<declare>>` statement) was parsed and the user's current locale doesn't use a period (`.`) as the decimal separator.

## [2.0.0] 2021-12-20

### Added

### Changed

- Fixed an issue where line tags could be added at an incorrect place in a line, if that line contained a condition.

### Removed

## [2.0.0-rc1] 2021-12-13

v2.0.0-rc1 contains no user-facing features or bug fixes; it exists to be in sync with the corresponding v2.0.0-rc1 tag for Yarn Spinner for Unity.

## [2.0.0-beta6] 2021-10-23

### Added

- The Compiler will no longer throw a `ParseException`, `TypeException` or `CompilerException` when an error is encountered during compilation. Instead, `CompilationResult.Diagnostics` contains a collection of `Diagnostic` objects, which represent errors, warnings, or other diagnostic information related to the compiled program.
  - This change was implemented so that if multiple problems can be detected in a program, they can all be reported at once, rather than the compiler stopping at the first one.
  - This also allows the compiler to issue non-fatal diagnostic messages, like warnings, that do not prevent the script from being compiled, but might indicate a problem with the code.
  - Exceptions will continue to be thrown if the compiler encounters an internal error (in other words, if Yarn Spinner itself has a bug.)
- If an error is encountered during compilation, `CompilationResult.Program` will be `null`.
- This change means that compilation failures will not cause  `Compiler.Compile()` to throw an exception; code that was previously using a `try...catch` to detect problems will need to be rewritten to check the `CompilationResult.Diagnostics` property to find the actual problem.

### Changed

- Made the lexer not use semantic predicates when lexing the TEXT rule, which reduces the amount of C# code present in the grammar file.
- Markup can now be escaped, using the `\` character:

```
\[b\]hello\[/b\]
// will appear to the user as "[b]hello[/b]", and will not 
// be treated as markup
```
- `Dialogue.SetSelectedOption` can now be called within the options handler itself. 
  - If you do this, the `Dialogue` will continue executing after the options handler returns, and you do not need to call `Continue`.

- The compiler now generates better error messages for syntax errors. For example, given the following code (note the lack of an `<<endif>>` at the end):

```yarn
<<if $has_key>>
  Guard: You found the key! Let me unlock the door.
```

The compiler will produce the following error message:

```
Expected an <<endif>> to match the <<if>> statement on line 1
```

- The compiler's new error messages now also report additional information about the context of a syntax error. For example, given the following code:

```yarn
<<if hasCompletedObjective("find_key" >>
  // error! we forgot to add an ')'!
<<endif>>
```

The compiler will produce the following error message:

```
Unexpected ">>" while reading a function call
```

- `VirtualMachine.executionState` has been renamed to `VirtualMachine.CurrentExecutionState`.

- It is now a compiler error if the same line ID is used on more than one line.

- Dialogue.VariableStorage is now public.

### Removed

- The ParseException, TypeException and CompilerException classes have been removed.

## [2.0.0-beta5] 2021-08-17

### Added

#### Variable declarations are now optional
- If a variable is not declared (i.e. it doesn't have a `<<declare>>` statement), the compiler will now attempt to infer its declaration.
- When a variable doesn't have a declaration, the compiler will try to figure out the type based on how the variable is being used. It will always try to figure out the _single_ type that the variable _must_ be; if it's ambiguous, or no information is available at all, it will report an error, and you will have to add a declaration.


#### Variable declaration descriptions now use comments
- Declarations now have their descriptions set using a triple-slash (`///`) comment:

```
/// The number of coins the player has
<<declare $coins = 0>>
```

- These documentation comments can be before a declaration, or on the same line as a declaration:

```
<<declare $player_likes_dogs = true>> /// Whether the player likes dogs or not
```

- Multiple-line documentation comments are also supported:

```
/// Whether these are the droids that the 
/// guards are looking for.
<<declare $are_the_droids_we're_looking_for = false>>
```

#### A new type system has been added.

- The type-checking system in Yarn Spinner now supports types with supertypes and methods. This change has no significant impact on users writing Yarn scripts, but it enables the development of more advanced language features. 
  - The main impact on users of this library (such as, for example, Yarn Spinner for Unity) is that the `Yarn.Type` enumeration has been removed, and is now replaced with the `Yarn.IType` interface and the `BuiltinTypes` class.
  - The type checker no longer hard-codes which operations can be run on which types; this decision is now determined by the types themselves.

### Changed

- Variable declaration upgrader now generates .yarnproject files, not .yarnprogram files.
- Line tagger now adds line tags before any `//` comment in the line.
- Dialogue: `LogErrorMessage` and `LogDebugMessage` now perform null-checks before being invoked.
- `Utility.GenerateYarnFileWithDeclarations` now generates files that use triple-slash (`///`) comments.
- Fixed a bug where expressions inside an `if` statement or `elseif` statement would not be type-checked.
- The keywords `enum`, `endenum` and `case` are now reserved.
- The type-conversion functions, `string`, `number` and `bool`, are no longer built-in special-case functions; they are now regular built-in functions that take a value of `Any` type.

### Removed

- In previous betas, variable descriptions were done by adding a string. This has been removed:
  
```
// This will no longer work:
<<declare $coins = 0 "The number of coins the player has">>
```

## [2.0.0-beta4] 

### Added

- Characters can now be escaped in lines and options.
  - The `\` character can be used to write characters that the parser would otherwise use.
  - The following characters can be escaped: `{` `}` `<` `>` `#` `/` `\`
    - The `/` and `<` characters don't usually need to be escaped if they're appearing on their own (they're only meaningful when they appear in pairs), but this allows you to escape things like commands and comments. 
- Identifiers now support a wider range of characters, including most multilingual letters and numbers, as well as symbols and emoji.

### Changed

- Made line conditions control the `IsAvailable` flag on options that are sent to the game. 
- This change was made in order to allow games to conditionally present, but disallow, options that the player can't choose. For example, consider the following script:

```
TD-110: Let me see your identification.
-> Of course... um totally not General Kenobi and the son of Darth Vader.
    Luke: Wait, what?!
    TD-110: Promotion Time!
-> You don't need to see his identification. <<if $learnt_mind_trick is true>>
    TD-110: We don't need to see his identification.
```

- If the variable `$learnt_mind_trick` is false, a game may want to show the option but not allow the player to select it (i.e., show that this option could have been chosen if they'd learned how to do a mind trick.)
- In previous versions of Yarn Spinner, if a line condition failed, the entire option was not delivered to the game. With this change, all options are delivered, and the `OptionSet.Option.IsAvailable` variable contains `false` if the condition was not met, and `true` if it was (or was not present.)
- It's entirely up to the game to decide what to do with this information. To re-create the behaviour from previous Yarn Spinner versions, simply don't show any options whose `IsAvailable` value is `false`.

- Fixed a crash in `LineParser` if a null input was provided to it.
- Fixed a crash in `FormatFunctionUpgrader` (which upgrades v1 Yarn scripts to v2) if an invalid format format function was encountered.

### Removed

## [2.0.0-beta2] 2021-01-14

### Added

- The `[[Destination]]` and `[[Option|Destination]]` syntax has been removed from the language.
  - This syntax was inherited from the original Yarn language, which itself inherited it from Twine. 
  - We removed it for four reasons: 
    - it conflated jumps and options, which are very different operations, with too-similar syntax; 
    - the Option-destination syntax for declaring options involved the management of non-obvious state (that is, if an option statement was inside an `if` branch that was never executed, it was not presented, and the runtime needed to keep track of that);
    - it was not obvious that options accumulated and were only presented at the end of the node;
    - finally, shortcut options provide a cleaner way to present the same behaviour.
  - We have added a `<<jump Destination>>` command, which replaces the `[[Destination]]` jump syntax.
  - No change to the bytecode is made here; these changes only affect the compiler.
  - Instead of using ``[[Option|Destination]]`` syntax, use shortcut options instead. For example:

```
// Before
Kim: You want a bagel?
[[Yes, please!|GiveBagel]]
[[No, thanks!|DontWantBagel]]

// After
Kim: You want a bagel?
-> Yes, please!
  <<jump GiveBagel>>
-> No, thanks!
  <<jump DontWantBagel>>
```

- An automatic upgrader has been added that attempts to determine the types of variables in Yarn Spinner 1.0, and generates `<<declare>>` statements for variables.
  - This upgrader infers the type of a variable based on the values that are assigned to it, and the values of expressions that it participates in.
  - If the upgrader cannot determine the type of a variable, it generates a declaration of the form `<<declare $variable_name as undefined>>`. The word `undefined` is not a valid type in Yarn Spinner, which means that these declarations will cause an error in compilation (which is a signal to the developer that the script needs to be manually updated.)

 - For example: given the following script:

```   
<<set $const_string = "foo">>
<<set $const_number = 2>>
<<set $const_bool = true>>
```
    
- The upgrader will generate the following variable declarations:
```
    <<declare $const_string = "" as string>>
    <<declare $const_number = 0 as number>>
    <<declare $const_bool = false as bool>>
```
    
The upgrader is able to make use of type even when it appears later in the program, and is
able to make inferences about type using indirect information.
    
```
// These variables are participating in expressions that include
// variables we've derived the type for earlier in this program, so they
// will be bound to that type
{$derived_expr_const_string + $const_string}
{$derived_expr_const_number + $const_number}
{$derived_expr_const_bool && $const_bool}

// These variables are participating in expressions that include
// variables that we define a type for later in this program. They will
// also be bound to that type.
{$derived_expr_const_string_late + $const_string_late}
{$derived_expr_const_number_late + $const_number_late}
{$derived_expr_const_bool_late && $const_bool_late}

<<set $const_string_late = "yes">>
<<set $const_number_late = 1>>
<<set $const_bool_late = true>>
```

- The upgrader will also make in-line changes to any if or elseif statements where the expression is determined to use a number rather than a bool will be rewritten so that the expression evaluates to a bool:

``` 
// Define some variables whose type is known before the expressions are
// hit
<<set $some_num_var = 1>>
<<set $some_other_num_var = 1>>

// This will be converted to a bool expression
<<if $some_num_var>>
<<elseif $some_other_num_var>>
<<endif>>
```

Will be rewritten to:

```
<<if $some_num_var != 0>>
<<elseif $some_other_num_var != 0>>
<<endif>>
```

### Changed

- The internal structure of the LanguageUpgrader system has been updated to make it easier to add future upgrade passes.

### Removed

## [2.0.0-beta1] 2020-10-20

### Added
- Version 2 of the Yarn language requires variables to be declared in order to use them. It's now an error to set or get a value from a variable that isn't declared.
  - Variables must always have a defined type, and aren't allowed to change type. This means, for example, that you can't store a string inside a variable that was declared as a number.
  - Variables also have a default value. As a result, variables are never allowed to be `null`.
  - Variable declarations can be in any part of a Yarn script. As long as they're somewhere in the file, they'll be used.
  - Variable declarations don't have to be in the same file as where they're used. If a script has a variable declaration, other scripts compiled with it can use the variable.
  - To declare a variable in a script, use the following syntax:
  
```
<<declare $variable_name = "hello">> // declares a string
<<declare $variable_name = 123>> // declares a number
<<declare $variable_name = true>> // declares a boolean
```

- Added substitution support to Dialogue (previously, the game client had to do it)
- Added support for markup.
- Added an EditorConfig file to assist future contributions in following the .NET coding style (@Schroedingers-Cat)
- Added Dialogue.prepareForLinesHandler, a delegate that is called when the Dialogue anticipates running certain lines; games can use this to pre-load content or take other actions to prepare to run lines.
  - Yarn Spinner will check the types of the delegate you provide. At present, parameters must be either ints, floats, doubles, bools, strings, or `Yarn.Value`s.
- Added a new command, `<<jump>>`, which immediately jumps to a new node. It takes one parameter: the name of the node to jump to.

### Changed

- `Library.RegisterFunction` no longer works with the `Function` and `ReturningFunction` classes, which have been removed. Instead, you provide a `Func` directly, which can take multiple individual parameters, rather than a single `Value[]` parameter.
- The `LineHandler`, `CommandHandler`, and `NodeCompleteHandler` callbacks, used by the `Dialogue` class, no longer return a value that indicates whether the `Dialogue` should pause execution. Instead, the `Dialogue` will now *always* pause execution, which can be resumed by calling `Dialogue.Continue()`. (This method may be called from inside the line handler or command handler, or at any point after these handlers return.)
- The `Compiler` class no longer compiles Yarn scripts using the `CompileFile` and `CompileString` methods. Instead, the `Compile` method accepts a `CompilationJob` struct that describes the work to do, and returns a `CompilationResult` struct containing the result. This method allows for the compilation of multiple files into a single program, as well as supplying variable and function declarations.
- The `Compiler` class also supports doing only a partial compilation, returning only variable declarations or string table entries.
- Yarn scripts are now all compiled into a single `YarnProgram`. This improves compilation performance, ensures that scripts don't have multiple nodes with the same name, and ensures that scripts are able to make use of variables declared in other scripts.
- Shortcut options have been renamed to "options".

### Removed

- `[[Option]]` syntax has been removed.
  - In previous versions of the Yarn language, there were two ways of presenting options to the player: "regular" options (`[[Displayed text|DestinationName]]`), and shortcut options (`-> Displayed Text`), with shortcut options being displayed immediately, and regular options accumulating and being presented at the end of the node.
  - In Yarn Spinner 2.0, the "regular" option syntax has been removed; when you want to show options to the player, use the "shortcut option" syntax.  
  - The previous, related syntax for jumping to another node, (`[[DestinationNode]]`), has also been removed, and has been replaced with the `<<jump>>` command.
- Functions registered with the `Library` class can no longer accept an unlimited number of parametes.

## [1.2.0] 2020-05-04

### Added

- Added Nuget package definitions for [YarnSpinner](http://nuget.org/packages/YarnSpinner/) and [YarnSpinner.Compiler](http://nuget.org/packages/YarnSpinner.Compiler/).

### Changed

- Parse errors no longer show debugging information in non-debug builds.

### Removed

## [1.2.0-beta1] 2020-05-28

### Added

- Yarn scripts now appear with Yarn Spinner icon. (@Schroedingers-Cat)
- Documentation is updated to reflect the current version number (also to mention 2018.4 LTS as supported)
- Added a button in the Inspector for `.yarn` files in Yarn Spinner for Unity, which updates localised `.csv` files when the `.yarn` file changes. (@stalhandske, #227)
- Added handlers for when nodes begin executing (in addition to the existing handlers for when nodes complete.) (@arendhil, #222)
- `OptionSet.Option` now includes the name of the node that an option will jump to if selected.
- Added unit tests for Yarn Spinner for Unity (@Schroedingers-Cat)
- Yarn Spinner for Unity: Added a menu item for creating new Yarn scripts (Assets -> Create -> Yarn Script)

### Changed

- Fixed a crash in the compiler when parsing single-character commands (e.g. `<<p>>`) (#231)

### Removed

## [1.1.0] - 2020-04-01

Final release of v1.1.0.

## [1.1.0-beta3]

### Added

### Changed

- Fixed a bug that caused `<<else>>` to be incorrectly parsed as a command, not an `else` statement, which meant that flow control didn't work correctly.

## [1.0.0-beta2]

### Added

- **Inline Expressions**: Embed variables, values and expressions right into your dialogue.
  - You can use inline expressions in lines, options, shortcut options, and commands.
  - Inline expressions look like this: `Mae: Wow! I have {$num_pies} pies!`.
  - When the compiler processes a line that includes an inline expression, the line that's stored in the string table will have each of the expressions replaced with a placeholder. For example, the line above will be stored as `Mae: Wow! I have {0} pies!`. If you're translating a line to other languages, the placeholders can be moved and re-ordered as you need them.
  - Any expression can be used - numbers, strings, variables, function calls, or more complex expressions.
  - The `Line` struct now includes an array of substitutions, which Dialogue UI objects will insert into the localised line at the appropriate place.
  - Documentation for inline expressions is available on the [Yarn Spinner site](https://yarnspinner.dev/docs/syntax/#inline-expressions).
- **Format Functions**: Easier localisation when dealing with inline expressions.
  - Format functions are in-line expressions in your scripts that dynamically select text based on a variable. These functions can be localised, which means you can change them based on the needs of the language you're translating the game into.
  - Format functions will appear as-is in the .csv string tables that Yarn Spinner for Unity generates, which means that they can be edited by translators.  
  - Please note that format functions are intended to be a tool for ensuring correct grammar across multiple languages. They are more complex than a simple inline expression, and may complicate your dialogue. They're not intended to replace `if`-`endif` structures for your dialogue's logic.
  - There are three format functions available: `select`, `plural`, and `ordinal`.
  - The `select` function takes a string variable and uses its value to select a piece of text to use. For example:
    - `Character: Wow, [select {$gender} male="he" female="she" other="they"] seem happy!`
  - The `plural` function uses a number variable and determines its plural category. For example:
    - `Character: Good thing I have {$money_count} gold [plural {$money_count} one="piece" other="pieces"]!`
  - The `ordinal` function uses a number variable and determines its ordinal category. For example:
    - `Character: The race is over! I came [ordinal {$race_position} one="%st" two="%nd" few="%rd" other="%th"]!`
    - This example also shows how you can embed the variable that the function is using in the result - the `%` character will be replaced the variable's value (in this example, `$race_position`, creating text like "I came 3rd!")
  - Different languages have different plural rules. Yarn Spinner uses the plural rules defined by the [Unicode CLDR](https://www.unicode.org/cldr/charts/latest/supplemental/language_plural_rules.html); note that not all languages make use of all plural categories.
    - Yarn Spinner for Unity will use the Text Language setting to determine which plural rules to apply.
  - Documentation for format functions is available on the [Yarn Spinner site](https://yarnspinner.dev/docs/syntax/#format-functions).
- **Faster Compiling:** Yarn Spinner for Unity now uses .asmdef files. 
  - Yarn Spinner's Unity code now compiles to a separate assembly. (@Schroedingers-Cat)
  - **IMPORTANT:** if you're using asmdefs in your own code, any assembly you write that needs to refer to Yarn Spinner will need to add a reference to the YarnSpinner.Unity assembly.
- **Patreon Supporter Info**: [Patreon supporter](https://www.patreon.com/bePatron?u=11132340) information is now displayed in the Yarn Spinner window in Yarn Spinner for Unity. 
  - To view it, open the Window menu, and choose Yarn Spinner.
  - While you're viewing it, why not consider becoming a supporter yourself? 😃

### Changed

- Yarn Spinner's Unity integration now supports Unity 2018.4 LTS and later. (Previously, the minimum version was unspecified, but was actually 2019.2.)
- Fixed a bug that caused the unary minus operator (e.g. `-$foo`) to cause crashes when it's run.
- Unit tests now use test plans, which makes the test cases much more rigorous.
- Methods for working with functions in the `DialogueRunner` class for Yarn Spinner for Unity (thanks to @unknowndevice): 
  - Renamed: `AddFunction` (renamed from `RegisterFunction`)
  - Added: `RemoveFunction`, which removes a function.

### Removed

## [1.0.3] - 2020-02-01

### Added

- The compiler will now reject node titles that contain an invalid character. Invalid characters for node titles are: `[`, `]`, `{`, `}`, `|`, `:`, `#`, `$`, or spaces.
- Added some parser tests for working with node headers.

### Changed

- Fixed a bug where the Dialogue UI component in Unity would not actually send any commands to the 'On Command' event.
- Command handlers will now look for command handlers added via `AddCommandHandler` first (which is faster), followed by commands registered using the `YarnCommand` attribute (which is slower).
- When writing an option (for example, `[[Hello!| Greeting ]]`), any whitespace around the node name (`Greeting`) will be discarded. This fixes a bug where Yarn Spinner would try to go to a node named " ` Greeting ` ", but spaces in node names aren't allowed. (#192)
- Fixed a bug where a null reference exception would be thrown the first time a new Yarn file's Inspector is drawn. (@Schroedingers-Cat)
- Made string table CSVs always be read and written in the Invariant culture. Previously, locale differences would lead to parsing failures. (#197)
- Disabled 'this field is never assigned to' warnings for certain files in the Unity version (they're assigned in the Editor, which the compiler doesn't know about.)

### Removed

## [1.0.2] - 2020-01-23

Bug fixes and small quality-of-life improvements.

### Added

- Added a method for manually loading a string table as a dictionary to DialogueRunner
- DialogueUI now allows skipping to the end of a line's delivery, by calling MarkLineComplete before the line has finished appearing.
- Option buttons can now use TextMeshPro Text components, in addition to Unity UI Text components. (TextMeshPro for line display was already supported.)
- DialogueUI now allows other scripts to select an option. When the `SelectOption` method, which takes an integer representing the index of the option you want to select, is called, the Dialogue UI will act as though the corresponding button was clicked.

### Changed

- Made the debug display in InMemoryVariableStorage slightly tidier
- Made changing the InMemoryVariableStorage update its debug display's layout components
- Made InMemoryVariableStorage's contents enumerable in a foreach loop
- Fixed a bug where the Dialog would pause when a blocking command handler immediately calls its onComplete and returns
- Fixed a bug where parsing the `<<wait>>` command's parameter was locale-specific (i.e. certain European locales parse decimal numbers as "1,0"), which meant that behaviour would vary based on the end-user's configuration.
- Fix a bug where manually-added functions would never run if the first parameter was the name of an object in the scene.
- Improve the UI for managing localised lines (thanks to @Schroedingers-Cat)

## [1.0.1] - 2020-01-08

A bugfix release.

### Changed

- Fixed an issue where the first instruction after an `if` statement, option, shortcut option or jump to another node could be skipped.

## [1.0.0] - 2020-01-07

This is the first major release of Yarn Spinner. We're thrilled to bring this to you, and want to thank everyone who's helped us bring Yarn Spinner to this point.

### Added

- **Binary Program Format:** Yarn programs are now compiled into a binary format, which uses Protocol Buffers. Compiled files can be written to disk and loaded at runtime, which means that you don't need to include the source code of your game's dialog when distributing it to players. The time needed to load a dialogue file is also significantly reduced, because compilation happens on your machine, not on the player's.
- **Canvas Prefab:** The `Dialogue` prefab, which you can find in the `YarnSpinner/Prefabs` folder, is a drag-and-drop object that you can add to your scene. It's a great way to get started using Yarn Spinner in your own game, and is designed to be customised to fit your needs.
- **Dialogue UI Events:** The `DialogueUI` class now fires Unity Events when important events occur, like dialogue starting, a line appearing, a line's delivery completing, and more. You can use this to control the behaviour of your dialogue UI without writing any code.
- **Automatic Compilation in Unity:** The Unity integration for Yarn Spinner will automatically detect your Yarn files and compile them.
- **Instant Localisation Tags:** Select the Yarn file in Unity, and click Add Line Tags. Any lines or options that don't have a localisation tag will have one added. (Note that this step changes your files on disk, and can't be undone.)
- **Simpler CSV Export:** When you want to export a CSV file containing your localised lines, select the Yarn file in Unity, choose the language you want to localise into from the drop-down menu, and click Create New Localisation. A `.csv` file will be created next to your Yarn file, ready to be sent to your translators. (Note that you can only create a CSV when every line and option in the file has a line tag. Yarn Spinner in Unity can create them for you if you click Add Line Tags.)
- **Visual Studio Code Extension:** We've heard from people who want to write their Yarn code in a text editor, and we've created an extension for [Visual Studio Code](https://code.visualstudio.com) that adds syntax highlighting support (with more features coming in the future!) You can install the extension from the [Visual Studio Code Marketplace](https://marketplace.visualstudio.com/items?itemName=SecretLab.yarn-spinner).
- **New Website:** A brand-new website for Yarn Spinner is now available at [yarnspinner.dev](https://yarnspinner.dev). This will be the home of all future documentation.

### Changed

- The standard file extension for Yarn codes has changed from `.yarn.txt` to `.yarn`. The Yarn Editor has been updated to save as `.yarn` by default. (It still supports opening your existing `.yarn.txt` files.)
- The `Dialogue` class, which executes your Yarn program, previously sent the text of the lines and options found in the source code. This has now changed; the `Dialogue` will now instead send just the line code, and the `DialogueRunner` matches the code to a localised string.
- If a line doesn't have a line code, Yarn Spinner will create a unique one based on the name of the file, the name of the node, and where the line appears.
- The `Compiler` class's `CompileFile` and `CompileString` methods, which compile `.yarn` files into Yarn programs, have had their method signatures change. They now return a `Yarn.Compiler.Status` enum, and produce *two* results: the compiled Yarn program, and the extracted string table as a dictionary.
- The compiler has been moved into its own assembly, `Yarn.Compiler.dll`. If your code doesn't use any of the classes in the `Yarn.Compiler` namespace, it won't be included. This reduces the amount of code you need to include in your game.
- The `Yarn.Unity.Example` classes, like `ExampleDialogUI`, have been renamed to remove "`Example`". Everyone was using these as the basis for their own classes anyway, and we felt it was better to acknowledge that they weren't really showing *one* way to do it, but rather showing the *preferred* way. This name change acknowledges this fact.
- `DialogueRunner` now no longer relies on coroutines for operations that take longer than a single frame. Instead, `DialogueUI`'s methods that run in response to lines, options and commands return a `Dialogue.HandlerExecutionType` enum to indicate to Yarn Spinner whether it should pause execution or continue running.
- `DialogueRunner` now separates out the act of loading compiled programs and the act of loading a string table into two distinct methods. This gives you control over which localised lines of text should be used when the `Dialogue` class sends line codes to your game.

### Removed

- We've removed the "simple dialog example" from the repo, and made the "complex dialog example" - the one set in space, featuring Sally and the Ship - the sole example.
- We've removed the documentation from the repo; the new home for Yarn Spinner documentation is the official website, [yarnspinner.dev](https://yarnspinner.dev).<|MERGE_RESOLUTION|>--- conflicted
+++ resolved
@@ -11,17 +11,14 @@
 - Added support for variadic functions.
 - Added support for cancelling compilation.
   - To enable cancelling a compilation, supply a `CancellationToken` to your `CompilationJob` object. You can request that the compilation be cancelled by cancelling the token. For more information, see [Task Cancellation](https://learn.microsoft.com/en-us/dotnet/standard/parallel-programming/task-cancellation).
-<<<<<<< HEAD
-- Language Server: Fixed an error that would crash the language server if a `YarnCommand`- and `YarnFunction`-tagged method was declared inside a nested C# class
-=======
 - Added `NodeDebugInfo.Range`, which contains the range in which a node appears in the source code.
 - Added `NodeDebugInfo.IsImplicit`, which indicates whether the node was created by the compiler (and does not appear in the source code).
->>>>>>> f5f2a364
 
 ### Changed
 
 - Improved the performance of the type checker when dealing with large numbers of variable declarations.
 - Fixed an issue where `Utility.TagLines` would add `#line:` tags to lines with `#shadow:` tags (which isn't allowed.)
+- Language Server: Fixed an error that would crash the language server if a `YarnCommand`- and `YarnFunction`-tagged method was declared inside a nested C# class
 
 ### Removed
 
