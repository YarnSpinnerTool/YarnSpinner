--- conflicted
+++ resolved
@@ -8,7 +8,6 @@
 
 ### Added
 
-<<<<<<< HEAD
 #### Enums
 
 Enums have been added to the Yarn language.
@@ -212,31 +211,9 @@
 
 - Standard library functions (e.g. `random`, `round_places`, `dice`) have been moved to the core Yarn Spinner library.
 - Added a `format` function to the standard library, this works identical to the C# `string.Format`.
-=======
-### Changed
-
-### Removed
-
-## [2.4.2] 2024-02-24
-
-### Added
-
-- Standard library functions (e.g. `random`, `round_places`, `dice`) have been moved from Yarn Spinner for Unity to the core Yarn Spinner library.
-- Added a `format` function to the standard library.
-  - This method works identically to the C# `string.Format`, but currently only accepts one parameter.
-  - `format("{0}", 123)` will return the string "123".
-  - `format("${0:F2}", 0.451)` will return the string "$0.45".
-  - For more information on string formatting, see the [.NET documentation on numeric formatting strings](https://learn.microsoft.com/en-us/dotnet/standard/base-types/standard-numeric-format-strings#standard-format-specifiers).
->>>>>>> 337ca2d9
-
-### Changed
-
-- Updated the schema for .ysls.json files:
-  - Commands may no longer specify a return type.
-  - Functions _must_ now specify a return type.
-  - Changed the definition of 'types' to be an enum of "string", "number", "bool", or "any".
-    - Enums in JSON schema are type sensitive, so a warning will be issued for types that have capital letters. To fix these warnings, change your type names in your `.ysls.json` file to be lowercase. (These warnings have no impact on your Yarn script editing experience or runtime behaviour.)
-<<<<<<< HEAD
+
+### Changed
+
 - The Antlr4.Runtime dependency has been upgraded from 4.7.2 to 4.13.1.
 - The internal format for storing compiled programs has been updated. Existing Yarn scripts will need to be recompiled in order to work in Yarn Spinner 3.0.
   - Internal jumps inside a node now jump to specific instruction indices, rather than named locations that had to be stored in the file. This change makes compiled Yarn programs smaller.
@@ -255,7 +232,27 @@
 - The language server no longer truncates XML documentation comments when it reaches a nested XML node. 
 - The constructor for `Yarn.Line` is now public. Previously, it was internal.
 - `CompilationResult` now includes a property `UserDefinedTypes`, which contains the types that the user has defined in their script (for example, enums).
-=======
+
+### Removed
+
+## [2.4.2] 2024-02-24
+
+### Added
+
+- Standard library functions (e.g. `random`, `round_places`, `dice`) have been moved from Yarn Spinner for Unity to the core Yarn Spinner library.
+- Added a `format` function to the standard library.
+  - This method works identically to the C# `string.Format`, but currently only accepts one parameter.
+  - `format("{0}", 123)` will return the string "123".
+  - `format("${0:F2}", 0.451)` will return the string "$0.45".
+  - For more information on string formatting, see the [.NET documentation on numeric formatting strings](https://learn.microsoft.com/en-us/dotnet/standard/base-types/standard-numeric-format-strings#standard-format-specifiers).
+
+### Changed
+
+- Updated the schema for .ysls.json files:
+  - Commands may no longer specify a return type.
+  - Functions _must_ now specify a return type.
+  - Changed the definition of 'types' to be an enum of "string", "number", "bool", or "any".
+    - Enums in JSON schema are type sensitive, so a warning will be issued for types that have capital letters. To fix these warnings, change your type names in your `.ysls.json` file to be lowercase. (These warnings have no impact on your Yarn script editing experience or runtime behaviour.)
 - Empty nodes will no longer be included in the compiled output.
   - A warning diagnostic will be generated for each empty node.
 - Fixed a bug where self-referencing inferred value set statements (e.g. `<<set $a = $a + 1>>`, where `$a` is not explicitly declared) would crash the compiler.
@@ -264,7 +261,6 @@
   - Google.Protobuf: Moved from `3.15.0` to `3.25.2`.
   - System.Text.Json: Moved from `7.0.2` to `8.0.1`.
   - Microsoft.Extensions.FileSystemGlobbing: Moved from `7.0.0` to `8.0.0`
->>>>>>> 337ca2d9
 
 ## [2.4.1] 2024-01-30
 
