# Changelog

All notable changes to this project will be documented in this file.

The format is based on [Keep a Changelog](https://keepachangelog.com/en/1.0.0/).

## [Unreleased]

### Added

- Added support for variadic functions.
<<<<<<< HEAD
- Language Server: Fixed an error that would crash the language server if a `YarnCommand`- and `YarnFunction`-tagged method was declared inside a nested C# class
=======
- Added support for cancelling compilation.
  - To enable cancelling a compilation, supply a `CancellationToken` to your `CompilationJob` object. You can request that the compilation be cancelled by cancelling the token. For more information, see [Task Cancellation](https://learn.microsoft.com/en-us/dotnet/standard/parallel-programming/task-cancellation).
>>>>>>> 611e7d8d

### Changed

- Improved the performance of the type checker when dealing with large numbers of variable declarations.

### Removed

## [3.0.0-beta2] 2025-03-05

### Added

- The compiler will now warn if additional text is present on the same line before or after commands and other statements.
  - For example, the following code will emit a warning, because the last `>` character is likely a typo: `<<wait 5>>>`
- Added a new method, `Dialogue.GetHeaders`, which returns the collection of headers present on a node.
- Added a new method, `Dialogue.GetHeaderValue`, which returns the value of the specified header on a node.
- Language Server: Nodes that are part of a node group now show their condition complexity as a code lens.
- Added a new method, `Dialogue.HasSalientContent(nodegroup)`, which returns a bool if there is any salient content for the requested nodegroup.
- Added `min(a,b)` and `max(a,b)` to the standard library. We genuinely thought we'd add this earlier.
- Added unwrapped `TryGetProperty` calls to markup, allowing direct access to the type if you know it ahead of time.

### Changed

- Commands are now better at checking to see if the first word is a keyword (e.g. `return`) or a word that just _begins_ with a keyword (`returnToMenu`).
- Fixed an error where the compiler would crash if an error expression resulted in the implicit declaration of a variable (for example, `<<set $x = >>`).
- Fixed an error where whitespace consumption of markup could extend beyond it's immediate younger text sibling.
- Renamed `BestLeastRecentlyViewSalienceStrategy` to be `BestLeastRecentlyViewSaliencyStrategy`.
- Renamed `RandomBestLeastRecentlyViewSalienceStrategy` to be `RandomBestLeastRecentlyViewSaliencyStrategy`.

### Removed

- Removed `GetTagsForNode`. This method is replaced with `GetHeaderValue(nodeName, "tags")`.

## [3.0.0-beta1] 2024-11-29

### Added

#### Enums

Enums have been added to the Yarn language.

Enums are a type of variable that are allowed to be one of a specific set of named values. For example:

```
// Create a new enum called Food.
<<enum Food>>
  <<case Apple>>
  <<case Orange>>
  <<case Pear>>
<<endenum>>

// Declare a new variable with the default value Food.Apple
<<declare $favouriteFood = Food.Apple>>

// You can set $favouriteFood to the 'apple', 'orange' or 'pear'
// cases, but nothing else!
<<set $favouriteFood to Food.Orange>>

// You can use enums in if statements, like any other type of value:
<<if $favouriteFood == Food.Apple>>
  I love apples!
<<endif>>

// You can even skip the name of the enum if Yarn Spinner can 
// figure it out from context!
<<set $favouriteFood = .Orange>>
```

The only valid operators that can be used with enums are `==` (equal to) and `!=` (not equal to).

Enums only support being compared to other values of the same type. 

> For example, if you created a new enum called `Food`, and another enum called `Drink`, you can't compare `Food.Apple` to `Drink.Soda`, because they're different enums.

#### Enum Cases

You declare an enum using the `enum`...`endenum` statement. This can be anywhere in your code. 

Inside your `enum` statement, you put one or more `case` statements, which define one of the values that that enum can be. Each case statement must be unique inside the enum, but you can reuse the same case across different enums.

#### Raw Values

When you add an enum case, you can specify its 'raw value'. This is useful for when you want to use an enum to represent a specific set of numbers or strings. Raw values can be either strings, or numbers. 

Each raw value must be unique inside the enum, but you can reuse the same raw value across different enums. If you specify the raw value of any of an enum's cases, they all must have a raw value. All raw values in an enum must be the same type.

If you don't specify any raw values for an enum, then Yarn Spinner will choose numbers for you as the raw values.

#### Enums and Functions

Functions can receive enums as parameters, as long as the enum's raw value type matches the parameter type. For example, if you have a function `print` that takes a string as a parameter, you can pass any enum to it that uses strings for its raw values; if you have a function `multiplyByTwo` that takes a number as a parameter, you can pass any enum to it that uses numbers for its raw values.

#### Smart Variables

Smart variables have been added to the Yarn language.

A smart variable is one that determines its value at run-time, rather than setting and retrieving a value from storage.

Smart variables give you a simple way to create more complex expressions, and re-use them across your project.

To create a smart variable, declare it using the `declare` statement and provide an expression, rather than a single value:

```
// $player_can_afford_pie is a boolean value that is 'true' 
// when the player has more than 10 money
<<declare $player_can_afford_pie = $player_money > 10>>
```

Smart variables can be accessed anywhere a regular variable would be used:

```
// Run some lines if the player can afford a pie
<<if $player_can_afford_pie>>
  Player: One pie, please.
  PieMaker: Certainly!
<<endif>>
```

#### 'Once' statements

'Once' statements have been added to the language.

A 'once' statement ensures that some content in your dialogue is seen by the player one time only. Uses for this include ensuring that lines where a character introduces themselves don't run multiple times, or barks that should never be run more than a single time (the '[arrow in the knee](https://en.wikipedia.org/wiki/Arrow_in_the_knee)' problem.)

The `once` keyword can be used in two different ways:

##### `once`..`endonce` Statements

A `once`..`endonce` statement allows you to wrap one or more lines (or other kinds of Yarn content) into a block that will only ever run once.

```
<<once>>
  // The guard will introduce herself to the player only once. 
  Guard: Hail, traveller! Well met.
  Guard: I am Alys, the guard!
<<endonce>>
```

`once`..`endonce` statements can be combined with an `if` expression. If the expression evaluates to `false`, the contents of the `once`..`endonce` block will not be run. (The block may run in the future if it's reached again and the expression evaluates to `true`.)

```
<<once if $player_is_adventurer>>
  // The guard knows the player is an adventurer, so say this line, 
  // but only ever once!
  Guard: I used to be an adventurer like you, but then I took an arrow in the knee.
<<endonce>>
```

The `once`..`endonce` statement can also take an `else` block. This block runs if the first part of the `once` statement didn't run.

```
<<once>>
  Guard: Hail, traveller! Well met.
<<else>>
  Guard: Welcome back.
<<endonce>>
```

##### `once` in line conditions

In Yarn Spinner, you can add conditions to the ends of lines, options and line group items to control when they can be presented to the player.

You can use the `once` keyword at the end of a line to make that line only run once. You can also combine this with an `if` expression to make it only run once, and only when the condition passes. If a line with a `once` or `once if` condition has been run before, Yarn Spinner will skip over that line.

```
Guard: Greetings, traveller. <<once>>
Guard: Met some bandits on the road, I see. <<once if $defeated_bandits>>
Guard: Be safe out there.
```

You can use the `once` keyword at the end of an option to make it so that line is only available for selection one time. As with lines, you can also combine this with an `if` expression. An option that has a `once` condition may be shown to the user multiple times as part of a collection of options, but after they select that option, it can't be selected again.

```
-> Where is the castle? <<once>>
-> I must see the king. Where is he? <<once if $needs_to_see_king>>
-> Farewell, friend. <<if $friends_with_guard>>
-> I should go. 
```

> [!NOTE]
> Conditions on options control whether the option is _available to be selected_. Depending on how you've configured your game, this may mean that the option is not shown at all to the player, or that the option is visible but not selectable, or something else user-defined.

Finally, you can use the `once` keyword at the end of a line group item to make it so that it will only ever be run once. As with lines and options, you can combine it with an `if` expression to further control when it may appear.

```
// Scenario: The guard is pursuing the player.
// We'll create some simple, short lines that can run many times without 
// standing out, and some specific lines that we should only ever hear once, 
// because hearing them multiple times would make them stand out.

=> Guard: Halt!
=> Guard: Stop them!
=> Guard: You there! Halt, in the name of the king! <<once>>
=> Guard: Halt, thief! Someone stop them! <<once if $player_stole_treasure>>
```

#### Node groups and 'when' headers

Much like how line groups let you create groups of lines that the system chooses from based on the current game state, node groups let you create groups of _nodes_ that the system chooses from.

You create a node group by creating one or more nodes that all have the same name, _and_ have a `when:` header.

The `when:` header tells Yarn Spinner under what circumstances a particular node can run. For example:

```
title: SpeakToGuard
when: $guard_friendly == true
---
// The guard likes us
Guard: Halt, traveller!
Player: Why, hello there!
Guard: Ah, my friend! You may pass.
===

title: SpeakToGuard
when: $guard_friendly == false
---
// The guard doesn't like us
Guard: Halt, scum!
Guard: None shall pass this point!
===
```

To run this node group, you run the `SpeakToGuard` node. You can do this from within your Yarn scripts, by calling `<<jump SpeakToGuard>>`, or you can do it from within your game (telling your Dialogue Runner to run the node `SpeakToGuard`). Yarn Spinner will then select the most appropriate node to run, using the saliency strategy that you have configured for your game.

You can have as many `when:` headers in a node as you like. If you have more than one, _all_ of their conditions must pass in order for the node to potentially run.

All nodes in a node group must have a `when:` header. It's a compiler error if any of them don't have one.

You can use any of the following kinds of expressions in a `when:` header:

- `when: <boolean expression>` - any expression that evaluates to the values `true` or `false`.
- `when: once` - The node will run precisely one time.
- `when: once if <boolean expression>` - The node will run precisely one time, and only when the expression evaluates to `true`.
- `when: always` - The node may always run.

#### Other Changes

- Standard library functions (e.g. `random`, `round_places`, `dice`) have been moved to the core Yarn Spinner library.
- Added a `format` function to the standard library, this works identical to the C# `string.Format`.
- Added `BuiltInMarkupReplacer` new `IAttributeMarkerProcessor` for the built in replacement markers
- `LineParser` now has `ExpandSubstitutions` method to expand substitutions
- `LineParser` now has `ParseMarkup` method to parse markup in a line
- `LineParser` now can return diagnostics around markup
  - `MarkupDiagnostic` struct encapsulates the diagnostics.
  - `ParseMarkup` has a variant which returns the `MarkupParseResult` and diagnostics, or just the marked up line. 


### Changed

- The Antlr4.Runtime dependency has been upgraded from 4.7.2 to 4.13.1.
- The internal format for storing compiled programs has been updated. Existing Yarn scripts will need to be recompiled in order to work in Yarn Spinner 3.0.
  - Internal jumps inside a node now jump to specific instruction indices, rather than named locations that had to be stored in the file. This change makes compiled Yarn programs smaller.
- The TestPlan system has been improved. (TestPlan is an internal development tool used for unit-testing Yarn Spinner, and is not designed for end-user use.)
    - The TestPlan parser is replaced with an Antlr4-generated parser
    - The TestPlan grammar has been made slightly more consistent:
        - Line, option and command text must now be wrapped in backticks (`)
        - The 'set' and 'stop' commands now no longer take a colon (:)
    - Multiple runs are now supported
    - TestPlan continuation is now no longer driven by the line/option callback system, which makes it easier to reason about.
- Fixed a crash in the compiler that could occur if a node's `title:` header did not have a value.
- Node `visited` and `visited_count` tracking is now handled in the virtual machine when a node is returned from, rather than as a result of compiler-generated code.
- Empty nodes will no longer be included in the compiled output
  - a warning diagnostic will be generated for each empty node
- Fixed a bug where set-referencing inferred value set statements would crash the compiler
- The language server no longer truncates XML documentation comments when it reaches a nested XML node. 
- The constructor for `Yarn.Line` is now public. Previously, it was internal.
- `CompilationResult` now includes a property `UserDefinedTypes`, which contains the types that the user has defined in their script (for example, enums).
- Fixed an issue where the `dice(n)` function would return a value between 0 and n-1, rather than 1 and n.
- .yarnproject files may now specify absolute paths to specific .yarn files.
- `IAttributeMarkerProcessor` replacement method changed from `ReplacementTextForMarker(marker, localeCode)` to `ProcessReplacementMarker(marker,childBuilder,childAttributes,localeCode)`
- Reworked `LineParser` markup handling to better handle reordering and rewriting markers at runtime
  - `nomarkup` attributes are no longer included in the final parsed line.
  - `trimwhitespace` property is now included in the final parsed line.
- `title` header values now follow the same parser rules as other identifiers.

### Removed

- `Dialogue` no longer has line parser responsibilities:
  - removed the `ParseMarkup` method.
  - removed the `ExpandSubstitutions` method.
  - removed `IAttributeMarkerProcessor` conformance.
  - see `LineParser` for replacements.
- `NoMarkupParser` removed due to this functionality now being inside `LineParser`

## [2.5.0] 2024-12-13

### Changed

- `random_range(min, max)` now returns a random integer between `min` and `max`, inclusive. (Previously, it returned a float.)
- Added a new function, `random_range_float` now returns a random float between `min` and `max`, inclusive. (This is the previous behaviour of `random_range`.)

## [2.4.2] 2024-02-24

### Added

- Standard library functions (e.g. `random`, `round_places`, `dice`) have been moved from Yarn Spinner for Unity to the core Yarn Spinner library.
- Added a `format` function to the standard library.
  - This method works identically to the C# `string.Format`, but currently only accepts one parameter.
  - `format("{0}", 123)` will return the string "123".
  - `format("${0:F2}", 0.451)` will return the string "$0.45".
  - For more information on string formatting, see the [.NET documentation on numeric formatting strings](https://learn.microsoft.com/en-us/dotnet/standard/base-types/standard-numeric-format-strings#standard-format-specifiers).

### Changed

- Updated the schema for .ysls.json files:
  - Commands may no longer specify a return type.
  - Functions _must_ now specify a return type.
  - Changed the definition of 'types' to be an enum of "string", "number", "bool", or "any".
    - Enums in JSON schema are type sensitive, so a warning will be issued for types that have capital letters. To fix these warnings, change your type names in your `.ysls.json` file to be lowercase. (These warnings have no impact on your Yarn script editing experience or runtime behaviour.)
- Empty nodes will no longer be included in the compiled output.
  - A warning diagnostic will be generated for each empty node.
- Fixed a bug where self-referencing inferred value set statements (e.g. `<<set $a = $a + 1>>`, where `$a` is not explicitly declared) would crash the compiler.
- The language server no longer truncates XML documentation comments when it reaches a nested XML node. 
- Updated dependency versions:
  - Google.Protobuf: Moved from `3.15.0` to `3.25.2`.
  - System.Text.Json: Moved from `7.0.2` to `8.0.1`.
  - Microsoft.Extensions.FileSystemGlobbing: Moved from `7.0.0` to `8.0.0`

## [2.4.1] 2024-01-30

- Version 2.4.1 is the first release of the paid version of Yarn Spinner on the [Unity Asset Store](https://assetstore.unity.com/packages/tools/behavior-ai/yarn-spinner-for-unity-267061) and on [itch.io](https://yarnspinner.itch.io). It's identical to v2.4.0.
- Yarn Spinner is and will remain free and open source - we also make it available for purchase as an excellent way to support the team.
- While you're reading, why not consider our [paid add-ons](https://yarnspinner.itch.io), which add some fantastic and easy-to-customise dialogue views?

- Removed the Yarn Spinner v1 to v2 upgrader.
- Removed support for 'raw text' nodes.
  - A 'raw text' node was a node that had 'rawText' in its `tags` header. This indicated to the compiler that the original text of the node should be included in the string table.

## [2.4.0] 2023-11-14

### Added

- Added a new method, `Utility.TagLines`, which will eventually replace the now deprecated `AddTagsToLines` method.
- Added a new method, `Program.LineIDsForNode`, which allows you to get the list of all line IDs in a node.
- Added a new function, `format_invariant`, which formats a number as a string using the invariant culture (rather than the end-user's current culture.)
  - Commands expect all numbers to be formatted using the invariant (i.e. US English) style, with `.` as a decimal point.
  - If a number is inserted into a command, it will by default be formatted for the user's current culture. If that culture formats numbers differently, it can cause problems.
  - `format_invariant` will always format a value in the invariant culture, making it useful for situations where a number needs to be embedded in a command (which expects all numbers to be ), and not shown to the user.
  - You can use `format_invariant` like this:
    ```
    <<set $gold_per_turn = 4.51>>

    // de-DE: 'give_gold 4,51'
    // en-US: 'give_gold 4.51'
    <<give_gold {$gold_per_turn}>>

    // de-DE: 'give_gold 4.51'
    // en-US: 'give_gold 4.51'
    <<give_gold {format_invariant($gold_per_turn)}>>
    ```

### Changed

- Moved Yarn's built-in functions (for example, 'dice' and 'floor') to Yarn Spinner's core library. Previously, they were implemented in the client game code (for example, the Unity runtime.)

#### Language Server

- Fixed a bug in the language server that would cause it to crash when opening a workspace with no root (for example, creating a new window in Visual Studio Code and then creating a Yarn file, without ever saving anything to disk.)
- Fixed an error in the language server that would fail to detect `YarnCommand`- and `YarnFunction`-tagged methods if their attributes were fully-qualified (e.g. `Yarn.Unity.YarnCommand`)
- Renamed VirtualMachine.currentNodeName to VirtualMachine.CurrentNodeName.
- Fixed an issue where workspaces where no Yarn Projects exist on disk would fail to attach Yarn files to the workspace's implicit Yarn Project.
- Improved the code-completion behaviour to provide better filtering when offering command completions, in both jump commands and custom commands.
- Fixed character names being incorrectly recognised when the colon is not part of the line
- Fixed a bug where a missing 'Parameters' field in a .ysls.json file would cause the definitions file to not parse correctly.
- If a workspace that has no .yarnproject files in it is opened, the language server will now look for a .ysls.json file containing command and function definitions. A warning will be reported if more than one file is found.
- The language server now shows a warning if the workspace is opened without a folder.


#### Compiler

- Fixed a crash bug when declaration statements were used without a value (`<<declare $var>>`).
- Fixed a bug where unusual interpolated commands (such as `<<{0}{""}>>`) would resolve to unexpected final values (`<<>>`).
- Fixed an issue that caused the compiler to hang under some circumstances.

#### Utilities

- Flagged the `Utility.AddTagsToLines` method as obsolete.
- Fixed a bug where escaped characters weren't being correctly added back into the file after adding line tags.

### Removed

- Support for merging `Program` objects has been removed.
  - This functionality previously existed because in earlier versions of Yarn Spinner, each individual Yarn script was compiled into a separate Program, which was then merged. Yarn Projects now provide the capabilty to compile multiple Yarn scripts at once, and have done for some time.

## [2.3.1] 2023-07-04

#### Yarn Projects

- Added support for JSON-based Yarn Project files.
  - Yarn Project files contain information that the Yarn Spinner compiler can use to compile multiple Yarn scripts at the same time. Yarn Projects are designed to be used by game engines to identify how Yarn content should be imported into the game.
  - Yarn Project files have the following syntax:
  ```json
  {
    "projectFileVersion": 2,
    "sourceFiles": ["**/*.yarn"],
    "excludeFiles": ["DontInclude.yarn"],
    "baseLanguage": "en",
    "localisation": {
        "en": {
            "assets": "./voiceover/en/"
        },
        "de": {
            "strings": "./de.csv",
            "assets": "../voiceover/de/"
        }
    },
    "definitions": "Functions.ysls.json",
    "compilerOptions": {}
  }
  ```
  - `projectFileVersion` is used to identify which version of the project file format is being used, and is currently required to be the number 2.
  - `sourceFiles` is an array of search paths used to find the Yarn files that should be compiled as part of this project. [Glob patterns](https://en.wikipedia.org/wiki/Glob_(programming)), including globstar, are supported.
  - `excludeFiles` (_optional_) is an array of search paths used to find Yarn files that should _not_ be compiled. The same kinds of patterns as `sourceFiles` are supported.
  - `baseLanguage` is a [IETF BCP 47 language tag](https://en.wikipedia.org/wiki/IETF_language_tag) indicating the language that the source scripts are written in (for example, `en` for English.)
  - `localisation` _(optional)_ is a dictionary containing zero or more objects that describe where locale-specific resources can be found, where the key is a language tag and the value is an object of the following layout:
    - `strings`: The path to a file containing the localised line text for the project. (This is typically, but not required to be, a CSV file.)
    - `assets`: The path to a directory containing the localised assets (for example, voiceover audio) for the project.
  - `definitions` _(optional)_ is the path to a JSON file containing command and function definitions used by the project.
  - `compilerOptions` _(optional)_ is an object containing additional settings used by the Yarn Spinner compiler.

#### Select Content with Line Groups

Yarn Spinner &lt;next&gt; introduces _line groups_. When the dialogue reaches a line group, Yarn Spinner chooses a single item from that group and runs it.

Line groups are especially useful for barks, and for any other situation where the game needs to decide what to show to the player.

>Consider the following example:
>
>```
>// Lines from a soldier who's guarding a castle's draw-bridge.
>=> Halt!
>=> Stop right there!
>=> No entry!
>```
>
>When the dialogue reaches this line group, the soldier will say one of these lines.

Lines in a line group can have _conditions_ that control whether or not they're available to be selected. Conditions can be used to show show lines that depend upon the state of the game.

> For example, imagine that the variable `$is_criminal` represents whether the player has broken the law in the game. The guard can have additional lines added that make sense when this variable is `true`:
>
>```
>=> Halt!
>=> Stop right there!
>=> No entry!
>=> Stop, criminal scum! <<if $is_criminal>>
>=> Halt, you brigand! <<if $is_criminal>>
>=> Thief! Stop right there! <<if $is_criminal>>
>```
>
>If `$is_criminal` is true, then any of these lines may be run, but if `$is_criminal` is false, then one of only the first three lines may be run.

Items in line groups can have 'child' items, which can be any kind of content: lines, options, commands, or any other valid syntax. You add child items to an item in a line group by indenting it.

> For example, the 'wish I'd get a transfer' line in the previous example can be moved to a child line:
> 
> ```
> => Another day, guarding the bridge. 
>   Wish I'd get a transfer.
> ```
> 
> In this example, if the dialogue system selects the line "Another day, guarding the bridge", that line will run, and then the line "Wish I'd get a transfer" will run. 

The way that Yarn Spinner chooses which specific item in a line group to run depends on your game. By default, Yarn Spinner will choose the _first item_ in the line group that passes its condition. However, you can customise this by providing a _saliency strategy_. 'Saliency' means how relevant a piece of content is to the player, and there are several ways to decide which items is the most salient.

Yarn Spinner ships with several saliency strategies to choose from:

* **First**: Chooses the first item. (This strategy is the default, if no other is provided.)
* **Best**: chooses the item that has the most number of variables in its condition; if multiple are available, chooses the first one in the line group.
* **Best least-recently-seen**: Chooses the item that the player has seen the fewest number of times, preferring items that have more variables in their condition; if multiple are available, chooses the first in the line group. Tracks view counts in the game's variable storage.
* **Random best least-recently-seen**: Same as 'best least-recently-seen', but if multiple choices are equally salient, chooses a random one in the group.

You can also create your own custom saliency strategy by creating a C# class that implements the interface `IContentSaliencyStrategy`.

To set a saliency strategy, create an instance of the appropriate saliency strategy class, and set your `Dialogue` object's `ContentSaliencyStrategy` property to it:

```csharp
VariableStorage storage = /* your game's variable storage */
Dialogue dialogue = /* your game's dialogue controller */

dialogue.ContentSaliencyStrategy = new Yarn.Saliency.BestLeastRecentlyViewedSalienceStrategy(storage);
```

### Changed

- Fixed a bug in the language server that caused crashes when code-completion was requested at a position more than 50% of the way through a document.
- The following event handlers on the `Dialogue` class, which were previously required to be set, are now optional and may be set to `null`:
  - `LineHandler`
  - `CommandHandler`
  - `NodeStartHandler`
  - `NodeCompleteHandler`
  - `DialogueCompleteHandler`
  - Note that `OptionsHandler` remains _not_ optional, and is required to be set.
- `Dialogue` now calls `DialogueCompleteHandler` when the `Stop()` method is called.
- VM now nullifies it's state when stopped.

## [2.3.0] 2023-03-06

### Added

- Yarn Programs now store all headers for their nodes.
  - Prior to this change, only the `tags` header was stored.

### Changed

- The Yarn Spinner compiler's indentation tracking has been rewritten to be more consistent in how it works.
  - **🚨 Breaking Change:** `if` statements must now all be at the same level of indentation as their corresponding `else`, `elseif`, and `endif` statements.
    - This was already strongly encouraged for readability, but is now a requirement.
    - If an `if` statement is at a different indentation level to its corresponding statements, a compiler error will now be generated.
    - The lines and other content inside an `if` statement can be indented as much as you like, as long as it's not _less_ indented than the initial `if` statement.
    
      For example, the following code will work:
      ```
      // With indentation
      <<if $something>>
          A line!
      <<else>>
          A different line!
      <<endif>>

      // Without indentation
      <<if $something>>
      A line!
      <<else>>
      A different line!
      <<endif>>
      ```

      The following code will **not** work:

      ```
      // With indentation
      <<if $something>>
        A line!
        <<else>>
      A different line!
      <<endif>>
      ```
  - **🚨 Breaking Change:** Empty lines between options now split up different option groups.
    - Previously, the following code would appear as a single option group (with the options 'A', 'B', 'C', 'D'):
      ```
      -> A
      -> B

      -> C
      -> D
      ```
      In Yarn Spinner 2.3 and above, this will appear as _two_ option groups: one containing the options 'A', 'B', and another containing 'C', 'D'.

      This change was made in response to user reports that the previous behaviour didn't behave the way they expected.

- Node title verification now occurs at declaration time instead of code generation. This means invalid titles will be caught and presented as a problem earlier on, to aid in debugging issues.
- Code completion in the Language Server has been completely rewritten. It is now much less flexible, but *way* more performant. For most situations, the changes will not be noticeable.
- Fixed a crash in the Language Server when encountering declaration statements without a variable.

## [2.2.5] 2023-01-27

### Changed

- Number pluralisation rules have been updated. The rules have now use CLDR version 42.0 (previously, 36.1)
- Merged LanguageServer projects into the core YarnSpinner repository.
- `NodeInfo.PreviewText` no longer removes comments from the preview.
- Migrated tests from xUnit's `Assert` tests to [Fluent Assertions](https://fluentassertions.com).
- Fixed an issue where pluralisation markup (i.e. the `plural` and `ordinal` tags) would not work correctly with country-specific locales (for example "en-AU").

## [2.2.4] 2022-10-31

### Changed

- The compiler will now produce more useful error messages when two or more nodes in a compilation share the same name.

## [2.2.3] 2022-08-28

### Added

- Added a new method, `Utility.DetermineNodeConnections`, that analyses Yarn files and returns a directed graph of node connections.
  - This feature is used in the Language Server to produce reports like voice-over scripts.
- Language Server: New command "yarnspinner.graph" that exports a string which is a graph representation in either mermaid or dot format depending on config.

### Removed

- Removed `null` from the Yarn grammar.
  - `null` was removed from the language in version 2.0.0, but it was kept in the grammar to make it possible to emit special error messages when it was used that explained that the language had changed.

## [2.2.2] 2022-07-22

### Changed

- Handling of escape characters is now more consistent in how it approaches the situation of when the first character is the escape character `\`.
- Tagging lines that contain multiwidth characters should no longer create weird invalid split characters in the dialogue.

## [2.2.1] 2022-07-08

### Added

- Added a means to detect and return runs of lines through basic block analysis to the Utils. This is called via the `Yarn.Compiler.Utility.ExtractStringBlocks` function.

### Changed

- Markup attributes may now begin with a digit, letter or underscore. Previously, they were required to begin with a letter or an underscore. This allows the `select` marker to work with numbers: `[select value=1 1=one 2=two 3=three /]`

## [2.2.0] 2022-04-08

### Added

- Added `DeclarationBuilder` and `FunctionTypeBuilder` classes. These classes allow external libraries to construct new `Declaration` and `FunctionType` objects, without having to have access to the internal setters.
- `CompilationResult.DebugInfo` now provides per-instruction positional debug information.
  - This allows users of the `Compiler` class to access positional information for each instruction, which is an important first step for source-level debugging.
- Made `Diagnostic` and `Declaration` serializable, for easier communication with language servers and other utilities.
- The compiler now does a last-line-before-options tagging pass.
  - This will add a `#lastline` tag onto any dialogue line that immediately precedes a block of options.
  - This is intended to used by other parts of the game to modify dialogue view behaviours.
- Language Server: Diagnostics and type information now come from the Yarn Spinner compiler, rather than an independent parsing pass.
- Language Server: Started adding unit tests.

### Changed

- `Declaration` and `Diagnostic` now provide position information via a `Range` object, which specifies the start and end position of the relevant parts of the document.
- Fixed an issue where attempting to access the value of a variable with insufficient context to figure out its type would crash the compiler. (This could happen when you used a variable in a line, like `Variable: {$myVar}` with no other uses of `$myVar`.)
- Fixed an issue where an option condition with no expression (for example: `-> Option one <<if>>`) would crash the compiler.
- The compiler will no longer attempt to generate code if the Yarn script contains errors. (Previously, it was generating code, and then discarding it, but this allows for potential errors and crashes if code-generation is attempted on an invalid parse tree.)
- Typechecker now does partial backwards type inference, allowing for functions and variables to inform the type of the other regardless of them being the l- or r-value in an expression.

### Removed

## [2.1.0] 2022-02-17

### Added

- The `<<jump>>` statement can now take an expression.

```yarn
<<set $myDestination = "Home">>
<<jump {$myDestination}>>
```

- Previously, the `jump` statement required the name of a node. With this change, it can now also take an expression that resolves to the name of a node.
- Jump expressions may be a constant string, a variable, a function call, or any other type of expression.
- These expressions must be wrapped in curly braces (`{` `}`), and must produce a string.

- Automatic visitation tracking.

You can use the `visit` and `visited_count` functions which take in the title of a node and return true of false in the first one, and the number of times visited in the second.
This can be controlled and overriden by the use a header tag `tracking`.
Setting `tracking: always` forces visitation tracking to be enabled even when there are no calls to either function for that node.
Setting `tracking: never` forces no visit tracking regardless of function calls to that node.

### Changed

### Removed

## [2.0.2] 2022-01-08

### Added

### Changed

- Fixed an error when a constant float value inside a marker was parsed and the user's current locale doesn't use a period (`.`) as the decimal separator.

### Removed

## [2.0.1] 2021-12-23

### Added

- The v1 to v2 language upgrader now renames node names that have a period (`.`) in their names to use underscores (`_`) instead. Jumps and options are also updated to use these new names.

### Changed

- Fixed a crash in the compiler when producing an error message about an undeclared function.
- Fixed an error when a constant float value (such as in a `<<declare>>` statement) was parsed and the user's current locale doesn't use a period (`.`) as the decimal separator.

## [2.0.0] 2021-12-20

### Added

### Changed

- Fixed an issue where line tags could be added at an incorrect place in a line, if that line contained a condition.

### Removed

## [2.0.0-rc1] 2021-12-13

v2.0.0-rc1 contains no user-facing features or bug fixes; it exists to be in sync with the corresponding v2.0.0-rc1 tag for Yarn Spinner for Unity.

## [2.0.0-beta6] 2021-10-23

### Added

- The Compiler will no longer throw a `ParseException`, `TypeException` or `CompilerException` when an error is encountered during compilation. Instead, `CompilationResult.Diagnostics` contains a collection of `Diagnostic` objects, which represent errors, warnings, or other diagnostic information related to the compiled program.
  - This change was implemented so that if multiple problems can be detected in a program, they can all be reported at once, rather than the compiler stopping at the first one.
  - This also allows the compiler to issue non-fatal diagnostic messages, like warnings, that do not prevent the script from being compiled, but might indicate a problem with the code.
  - Exceptions will continue to be thrown if the compiler encounters an internal error (in other words, if Yarn Spinner itself has a bug.)
- If an error is encountered during compilation, `CompilationResult.Program` will be `null`.
- This change means that compilation failures will not cause  `Compiler.Compile()` to throw an exception; code that was previously using a `try...catch` to detect problems will need to be rewritten to check the `CompilationResult.Diagnostics` property to find the actual problem.

### Changed

- Made the lexer not use semantic predicates when lexing the TEXT rule, which reduces the amount of C# code present in the grammar file.
- Markup can now be escaped, using the `\` character:

```
\[b\]hello\[/b\]
// will appear to the user as "[b]hello[/b]", and will not 
// be treated as markup
```
- `Dialogue.SetSelectedOption` can now be called within the options handler itself. 
  - If you do this, the `Dialogue` will continue executing after the options handler returns, and you do not need to call `Continue`.

- The compiler now generates better error messages for syntax errors. For example, given the following code (note the lack of an `<<endif>>` at the end):

```yarn
<<if $has_key>>
  Guard: You found the key! Let me unlock the door.
```

The compiler will produce the following error message:

```
Expected an <<endif>> to match the <<if>> statement on line 1
```

- The compiler's new error messages now also report additional information about the context of a syntax error. For example, given the following code:

```yarn
<<if hasCompletedObjective("find_key" >>
  // error! we forgot to add an ')'!
<<endif>>
```

The compiler will produce the following error message:

```
Unexpected ">>" while reading a function call
```

- `VirtualMachine.executionState` has been renamed to `VirtualMachine.CurrentExecutionState`.

- It is now a compiler error if the same line ID is used on more than one line.

- Dialogue.VariableStorage is now public.

### Removed

- The ParseException, TypeException and CompilerException classes have been removed.

## [2.0.0-beta5] 2021-08-17

### Added

#### Variable declarations are now optional
- If a variable is not declared (i.e. it doesn't have a `<<declare>>` statement), the compiler will now attempt to infer its declaration.
- When a variable doesn't have a declaration, the compiler will try to figure out the type based on how the variable is being used. It will always try to figure out the _single_ type that the variable _must_ be; if it's ambiguous, or no information is available at all, it will report an error, and you will have to add a declaration.


#### Variable declaration descriptions now use comments
- Declarations now have their descriptions set using a triple-slash (`///`) comment:

```
/// The number of coins the player has
<<declare $coins = 0>>
```

- These documentation comments can be before a declaration, or on the same line as a declaration:

```
<<declare $player_likes_dogs = true>> /// Whether the player likes dogs or not
```

- Multiple-line documentation comments are also supported:

```
/// Whether these are the droids that the 
/// guards are looking for.
<<declare $are_the_droids_we're_looking_for = false>>
```

#### A new type system has been added.

- The type-checking system in Yarn Spinner now supports types with supertypes and methods. This change has no significant impact on users writing Yarn scripts, but it enables the development of more advanced language features. 
  - The main impact on users of this library (such as, for example, Yarn Spinner for Unity) is that the `Yarn.Type` enumeration has been removed, and is now replaced with the `Yarn.IType` interface and the `BuiltinTypes` class.
  - The type checker no longer hard-codes which operations can be run on which types; this decision is now determined by the types themselves.

### Changed

- Variable declaration upgrader now generates .yarnproject files, not .yarnprogram files.
- Line tagger now adds line tags before any `//` comment in the line.
- Dialogue: `LogErrorMessage` and `LogDebugMessage` now perform null-checks before being invoked.
- `Utility.GenerateYarnFileWithDeclarations` now generates files that use triple-slash (`///`) comments.
- Fixed a bug where expressions inside an `if` statement or `elseif` statement would not be type-checked.
- The keywords `enum`, `endenum` and `case` are now reserved.
- The type-conversion functions, `string`, `number` and `bool`, are no longer built-in special-case functions; they are now regular built-in functions that take a value of `Any` type.

### Removed

- In previous betas, variable descriptions were done by adding a string. This has been removed:
  
```
// This will no longer work:
<<declare $coins = 0 "The number of coins the player has">>
```

## [2.0.0-beta4] 

### Added

- Characters can now be escaped in lines and options.
  - The `\` character can be used to write characters that the parser would otherwise use.
  - The following characters can be escaped: `{` `}` `<` `>` `#` `/` `\`
    - The `/` and `<` characters don't usually need to be escaped if they're appearing on their own (they're only meaningful when they appear in pairs), but this allows you to escape things like commands and comments. 
- Identifiers now support a wider range of characters, including most multilingual letters and numbers, as well as symbols and emoji.

### Changed

- Made line conditions control the `IsAvailable` flag on options that are sent to the game. 
- This change was made in order to allow games to conditionally present, but disallow, options that the player can't choose. For example, consider the following script:

```
TD-110: Let me see your identification.
-> Of course... um totally not General Kenobi and the son of Darth Vader.
    Luke: Wait, what?!
    TD-110: Promotion Time!
-> You don't need to see his identification. <<if $learnt_mind_trick is true>>
    TD-110: We don't need to see his identification.
```

- If the variable `$learnt_mind_trick` is false, a game may want to show the option but not allow the player to select it (i.e., show that this option could have been chosen if they'd learned how to do a mind trick.)
- In previous versions of Yarn Spinner, if a line condition failed, the entire option was not delivered to the game. With this change, all options are delivered, and the `OptionSet.Option.IsAvailable` variable contains `false` if the condition was not met, and `true` if it was (or was not present.)
- It's entirely up to the game to decide what to do with this information. To re-create the behaviour from previous Yarn Spinner versions, simply don't show any options whose `IsAvailable` value is `false`.

- Fixed a crash in `LineParser` if a null input was provided to it.
- Fixed a crash in `FormatFunctionUpgrader` (which upgrades v1 Yarn scripts to v2) if an invalid format format function was encountered.

### Removed

## [2.0.0-beta2] 2021-01-14

### Added

- The `[[Destination]]` and `[[Option|Destination]]` syntax has been removed from the language.
  - This syntax was inherited from the original Yarn language, which itself inherited it from Twine. 
  - We removed it for four reasons: 
    - it conflated jumps and options, which are very different operations, with too-similar syntax; 
    - the Option-destination syntax for declaring options involved the management of non-obvious state (that is, if an option statement was inside an `if` branch that was never executed, it was not presented, and the runtime needed to keep track of that);
    - it was not obvious that options accumulated and were only presented at the end of the node;
    - finally, shortcut options provide a cleaner way to present the same behaviour.
  - We have added a `<<jump Destination>>` command, which replaces the `[[Destination]]` jump syntax.
  - No change to the bytecode is made here; these changes only affect the compiler.
  - Instead of using ``[[Option|Destination]]`` syntax, use shortcut options instead. For example:

```
// Before
Kim: You want a bagel?
[[Yes, please!|GiveBagel]]
[[No, thanks!|DontWantBagel]]

// After
Kim: You want a bagel?
-> Yes, please!
  <<jump GiveBagel>>
-> No, thanks!
  <<jump DontWantBagel>>
```

- An automatic upgrader has been added that attempts to determine the types of variables in Yarn Spinner 1.0, and generates `<<declare>>` statements for variables.
  - This upgrader infers the type of a variable based on the values that are assigned to it, and the values of expressions that it participates in.
  - If the upgrader cannot determine the type of a variable, it generates a declaration of the form `<<declare $variable_name as undefined>>`. The word `undefined` is not a valid type in Yarn Spinner, which means that these declarations will cause an error in compilation (which is a signal to the developer that the script needs to be manually updated.)

 - For example: given the following script:

```   
<<set $const_string = "foo">>
<<set $const_number = 2>>
<<set $const_bool = true>>
```
    
- The upgrader will generate the following variable declarations:
```
    <<declare $const_string = "" as string>>
    <<declare $const_number = 0 as number>>
    <<declare $const_bool = false as bool>>
```
    
The upgrader is able to make use of type even when it appears later in the program, and is
able to make inferences about type using indirect information.
    
```
// These variables are participating in expressions that include
// variables we've derived the type for earlier in this program, so they
// will be bound to that type
{$derived_expr_const_string + $const_string}
{$derived_expr_const_number + $const_number}
{$derived_expr_const_bool && $const_bool}

// These variables are participating in expressions that include
// variables that we define a type for later in this program. They will
// also be bound to that type.
{$derived_expr_const_string_late + $const_string_late}
{$derived_expr_const_number_late + $const_number_late}
{$derived_expr_const_bool_late && $const_bool_late}

<<set $const_string_late = "yes">>
<<set $const_number_late = 1>>
<<set $const_bool_late = true>>
```

- The upgrader will also make in-line changes to any if or elseif statements where the expression is determined to use a number rather than a bool will be rewritten so that the expression evaluates to a bool:

``` 
// Define some variables whose type is known before the expressions are
// hit
<<set $some_num_var = 1>>
<<set $some_other_num_var = 1>>

// This will be converted to a bool expression
<<if $some_num_var>>
<<elseif $some_other_num_var>>
<<endif>>
```

Will be rewritten to:

```
<<if $some_num_var != 0>>
<<elseif $some_other_num_var != 0>>
<<endif>>
```

### Changed

- The internal structure of the LanguageUpgrader system has been updated to make it easier to add future upgrade passes.

### Removed

## [2.0.0-beta1] 2020-10-20

### Added
- Version 2 of the Yarn language requires variables to be declared in order to use them. It's now an error to set or get a value from a variable that isn't declared.
  - Variables must always have a defined type, and aren't allowed to change type. This means, for example, that you can't store a string inside a variable that was declared as a number.
  - Variables also have a default value. As a result, variables are never allowed to be `null`.
  - Variable declarations can be in any part of a Yarn script. As long as they're somewhere in the file, they'll be used.
  - Variable declarations don't have to be in the same file as where they're used. If a script has a variable declaration, other scripts compiled with it can use the variable.
  - To declare a variable in a script, use the following syntax:
  
```
<<declare $variable_name = "hello">> // declares a string
<<declare $variable_name = 123>> // declares a number
<<declare $variable_name = true>> // declares a boolean
```

- Added substitution support to Dialogue (previously, the game client had to do it)
- Added support for markup.
- Added an EditorConfig file to assist future contributions in following the .NET coding style (@Schroedingers-Cat)
- Added Dialogue.prepareForLinesHandler, a delegate that is called when the Dialogue anticipates running certain lines; games can use this to pre-load content or take other actions to prepare to run lines.
  - Yarn Spinner will check the types of the delegate you provide. At present, parameters must be either ints, floats, doubles, bools, strings, or `Yarn.Value`s.
- Added a new command, `<<jump>>`, which immediately jumps to a new node. It takes one parameter: the name of the node to jump to.

### Changed

- `Library.RegisterFunction` no longer works with the `Function` and `ReturningFunction` classes, which have been removed. Instead, you provide a `Func` directly, which can take multiple individual parameters, rather than a single `Value[]` parameter.
- The `LineHandler`, `CommandHandler`, and `NodeCompleteHandler` callbacks, used by the `Dialogue` class, no longer return a value that indicates whether the `Dialogue` should pause execution. Instead, the `Dialogue` will now *always* pause execution, which can be resumed by calling `Dialogue.Continue()`. (This method may be called from inside the line handler or command handler, or at any point after these handlers return.)
- The `Compiler` class no longer compiles Yarn scripts using the `CompileFile` and `CompileString` methods. Instead, the `Compile` method accepts a `CompilationJob` struct that describes the work to do, and returns a `CompilationResult` struct containing the result. This method allows for the compilation of multiple files into a single program, as well as supplying variable and function declarations.
- The `Compiler` class also supports doing only a partial compilation, returning only variable declarations or string table entries.
- Yarn scripts are now all compiled into a single `YarnProgram`. This improves compilation performance, ensures that scripts don't have multiple nodes with the same name, and ensures that scripts are able to make use of variables declared in other scripts.
- Shortcut options have been renamed to "options".

### Removed

- `[[Option]]` syntax has been removed.
  - In previous versions of the Yarn language, there were two ways of presenting options to the player: "regular" options (`[[Displayed text|DestinationName]]`), and shortcut options (`-> Displayed Text`), with shortcut options being displayed immediately, and regular options accumulating and being presented at the end of the node.
  - In Yarn Spinner 2.0, the "regular" option syntax has been removed; when you want to show options to the player, use the "shortcut option" syntax.  
  - The previous, related syntax for jumping to another node, (`[[DestinationNode]]`), has also been removed, and has been replaced with the `<<jump>>` command.
- Functions registered with the `Library` class can no longer accept an unlimited number of parametes.

## [1.2.0] 2020-05-04

### Added

- Added Nuget package definitions for [YarnSpinner](http://nuget.org/packages/YarnSpinner/) and [YarnSpinner.Compiler](http://nuget.org/packages/YarnSpinner.Compiler/).

### Changed

- Parse errors no longer show debugging information in non-debug builds.

### Removed

## [1.2.0-beta1] 2020-05-28

### Added

- Yarn scripts now appear with Yarn Spinner icon. (@Schroedingers-Cat)
- Documentation is updated to reflect the current version number (also to mention 2018.4 LTS as supported)
- Added a button in the Inspector for `.yarn` files in Yarn Spinner for Unity, which updates localised `.csv` files when the `.yarn` file changes. (@stalhandske, #227)
- Added handlers for when nodes begin executing (in addition to the existing handlers for when nodes complete.) (@arendhil, #222)
- `OptionSet.Option` now includes the name of the node that an option will jump to if selected.
- Added unit tests for Yarn Spinner for Unity (@Schroedingers-Cat)
- Yarn Spinner for Unity: Added a menu item for creating new Yarn scripts (Assets -> Create -> Yarn Script)

### Changed

- Fixed a crash in the compiler when parsing single-character commands (e.g. `<<p>>`) (#231)

### Removed

## [1.1.0] - 2020-04-01

Final release of v1.1.0.

## [1.1.0-beta3]

### Added

### Changed

- Fixed a bug that caused `<<else>>` to be incorrectly parsed as a command, not an `else` statement, which meant that flow control didn't work correctly.

## [1.0.0-beta2]

### Added

- **Inline Expressions**: Embed variables, values and expressions right into your dialogue.
  - You can use inline expressions in lines, options, shortcut options, and commands.
  - Inline expressions look like this: `Mae: Wow! I have {$num_pies} pies!`.
  - When the compiler processes a line that includes an inline expression, the line that's stored in the string table will have each of the expressions replaced with a placeholder. For example, the line above will be stored as `Mae: Wow! I have {0} pies!`. If you're translating a line to other languages, the placeholders can be moved and re-ordered as you need them.
  - Any expression can be used - numbers, strings, variables, function calls, or more complex expressions.
  - The `Line` struct now includes an array of substitutions, which Dialogue UI objects will insert into the localised line at the appropriate place.
  - Documentation for inline expressions is available on the [Yarn Spinner site](https://yarnspinner.dev/docs/syntax/#inline-expressions).
- **Format Functions**: Easier localisation when dealing with inline expressions.
  - Format functions are in-line expressions in your scripts that dynamically select text based on a variable. These functions can be localised, which means you can change them based on the needs of the language you're translating the game into.
  - Format functions will appear as-is in the .csv string tables that Yarn Spinner for Unity generates, which means that they can be edited by translators.  
  - Please note that format functions are intended to be a tool for ensuring correct grammar across multiple languages. They are more complex than a simple inline expression, and may complicate your dialogue. They're not intended to replace `if`-`endif` structures for your dialogue's logic.
  - There are three format functions available: `select`, `plural`, and `ordinal`.
  - The `select` function takes a string variable and uses its value to select a piece of text to use. For example:
    - `Character: Wow, [select {$gender} male="he" female="she" other="they"] seem happy!`
  - The `plural` function uses a number variable and determines its plural category. For example:
    - `Character: Good thing I have {$money_count} gold [plural {$money_count} one="piece" other="pieces"]!`
  - The `ordinal` function uses a number variable and determines its ordinal category. For example:
    - `Character: The race is over! I came [ordinal {$race_position} one="%st" two="%nd" few="%rd" other="%th"]!`
    - This example also shows how you can embed the variable that the function is using in the result - the `%` character will be replaced the variable's value (in this example, `$race_position`, creating text like "I came 3rd!")
  - Different languages have different plural rules. Yarn Spinner uses the plural rules defined by the [Unicode CLDR](https://www.unicode.org/cldr/charts/latest/supplemental/language_plural_rules.html); note that not all languages make use of all plural categories.
    - Yarn Spinner for Unity will use the Text Language setting to determine which plural rules to apply.
  - Documentation for format functions is available on the [Yarn Spinner site](https://yarnspinner.dev/docs/syntax/#format-functions).
- **Faster Compiling:** Yarn Spinner for Unity now uses .asmdef files. 
  - Yarn Spinner's Unity code now compiles to a separate assembly. (@Schroedingers-Cat)
  - **IMPORTANT:** if you're using asmdefs in your own code, any assembly you write that needs to refer to Yarn Spinner will need to add a reference to the YarnSpinner.Unity assembly.
- **Patreon Supporter Info**: [Patreon supporter](https://www.patreon.com/bePatron?u=11132340) information is now displayed in the Yarn Spinner window in Yarn Spinner for Unity. 
  - To view it, open the Window menu, and choose Yarn Spinner.
  - While you're viewing it, why not consider becoming a supporter yourself? 😃

### Changed

- Yarn Spinner's Unity integration now supports Unity 2018.4 LTS and later. (Previously, the minimum version was unspecified, but was actually 2019.2.)
- Fixed a bug that caused the unary minus operator (e.g. `-$foo`) to cause crashes when it's run.
- Unit tests now use test plans, which makes the test cases much more rigorous.
- Methods for working with functions in the `DialogueRunner` class for Yarn Spinner for Unity (thanks to @unknowndevice): 
  - Renamed: `AddFunction` (renamed from `RegisterFunction`)
  - Added: `RemoveFunction`, which removes a function.

### Removed

## [1.0.3] - 2020-02-01

### Added

- The compiler will now reject node titles that contain an invalid character. Invalid characters for node titles are: `[`, `]`, `{`, `}`, `|`, `:`, `#`, `$`, or spaces.
- Added some parser tests for working with node headers.

### Changed

- Fixed a bug where the Dialogue UI component in Unity would not actually send any commands to the 'On Command' event.
- Command handlers will now look for command handlers added via `AddCommandHandler` first (which is faster), followed by commands registered using the `YarnCommand` attribute (which is slower).
- When writing an option (for example, `[[Hello!| Greeting ]]`), any whitespace around the node name (`Greeting`) will be discarded. This fixes a bug where Yarn Spinner would try to go to a node named " ` Greeting ` ", but spaces in node names aren't allowed. (#192)
- Fixed a bug where a null reference exception would be thrown the first time a new Yarn file's Inspector is drawn. (@Schroedingers-Cat)
- Made string table CSVs always be read and written in the Invariant culture. Previously, locale differences would lead to parsing failures. (#197)
- Disabled 'this field is never assigned to' warnings for certain files in the Unity version (they're assigned in the Editor, which the compiler doesn't know about.)

### Removed

## [1.0.2] - 2020-01-23

Bug fixes and small quality-of-life improvements.

### Added

- Added a method for manually loading a string table as a dictionary to DialogueRunner
- DialogueUI now allows skipping to the end of a line's delivery, by calling MarkLineComplete before the line has finished appearing.
- Option buttons can now use TextMeshPro Text components, in addition to Unity UI Text components. (TextMeshPro for line display was already supported.)
- DialogueUI now allows other scripts to select an option. When the `SelectOption` method, which takes an integer representing the index of the option you want to select, is called, the Dialogue UI will act as though the corresponding button was clicked.

### Changed

- Made the debug display in InMemoryVariableStorage slightly tidier
- Made changing the InMemoryVariableStorage update its debug display's layout components
- Made InMemoryVariableStorage's contents enumerable in a foreach loop
- Fixed a bug where the Dialog would pause when a blocking command handler immediately calls its onComplete and returns
- Fixed a bug where parsing the `<<wait>>` command's parameter was locale-specific (i.e. certain European locales parse decimal numbers as "1,0"), which meant that behaviour would vary based on the end-user's configuration.
- Fix a bug where manually-added functions would never run if the first parameter was the name of an object in the scene.
- Improve the UI for managing localised lines (thanks to @Schroedingers-Cat)

## [1.0.1] - 2020-01-08

A bugfix release.

### Changed

- Fixed an issue where the first instruction after an `if` statement, option, shortcut option or jump to another node could be skipped.

## [1.0.0] - 2020-01-07

This is the first major release of Yarn Spinner. We're thrilled to bring this to you, and want to thank everyone who's helped us bring Yarn Spinner to this point.

### Added

- **Binary Program Format:** Yarn programs are now compiled into a binary format, which uses Protocol Buffers. Compiled files can be written to disk and loaded at runtime, which means that you don't need to include the source code of your game's dialog when distributing it to players. The time needed to load a dialogue file is also significantly reduced, because compilation happens on your machine, not on the player's.
- **Canvas Prefab:** The `Dialogue` prefab, which you can find in the `YarnSpinner/Prefabs` folder, is a drag-and-drop object that you can add to your scene. It's a great way to get started using Yarn Spinner in your own game, and is designed to be customised to fit your needs.
- **Dialogue UI Events:** The `DialogueUI` class now fires Unity Events when important events occur, like dialogue starting, a line appearing, a line's delivery completing, and more. You can use this to control the behaviour of your dialogue UI without writing any code.
- **Automatic Compilation in Unity:** The Unity integration for Yarn Spinner will automatically detect your Yarn files and compile them.
- **Instant Localisation Tags:** Select the Yarn file in Unity, and click Add Line Tags. Any lines or options that don't have a localisation tag will have one added. (Note that this step changes your files on disk, and can't be undone.)
- **Simpler CSV Export:** When you want to export a CSV file containing your localised lines, select the Yarn file in Unity, choose the language you want to localise into from the drop-down menu, and click Create New Localisation. A `.csv` file will be created next to your Yarn file, ready to be sent to your translators. (Note that you can only create a CSV when every line and option in the file has a line tag. Yarn Spinner in Unity can create them for you if you click Add Line Tags.)
- **Visual Studio Code Extension:** We've heard from people who want to write their Yarn code in a text editor, and we've created an extension for [Visual Studio Code](https://code.visualstudio.com) that adds syntax highlighting support (with more features coming in the future!) You can install the extension from the [Visual Studio Code Marketplace](https://marketplace.visualstudio.com/items?itemName=SecretLab.yarn-spinner).
- **New Website:** A brand-new website for Yarn Spinner is now available at [yarnspinner.dev](https://yarnspinner.dev). This will be the home of all future documentation.

### Changed

- The standard file extension for Yarn codes has changed from `.yarn.txt` to `.yarn`. The Yarn Editor has been updated to save as `.yarn` by default. (It still supports opening your existing `.yarn.txt` files.)
- The `Dialogue` class, which executes your Yarn program, previously sent the text of the lines and options found in the source code. This has now changed; the `Dialogue` will now instead send just the line code, and the `DialogueRunner` matches the code to a localised string.
- If a line doesn't have a line code, Yarn Spinner will create a unique one based on the name of the file, the name of the node, and where the line appears.
- The `Compiler` class's `CompileFile` and `CompileString` methods, which compile `.yarn` files into Yarn programs, have had their method signatures change. They now return a `Yarn.Compiler.Status` enum, and produce *two* results: the compiled Yarn program, and the extracted string table as a dictionary.
- The compiler has been moved into its own assembly, `Yarn.Compiler.dll`. If your code doesn't use any of the classes in the `Yarn.Compiler` namespace, it won't be included. This reduces the amount of code you need to include in your game.
- The `Yarn.Unity.Example` classes, like `ExampleDialogUI`, have been renamed to remove "`Example`". Everyone was using these as the basis for their own classes anyway, and we felt it was better to acknowledge that they weren't really showing *one* way to do it, but rather showing the *preferred* way. This name change acknowledges this fact.
- `DialogueRunner` now no longer relies on coroutines for operations that take longer than a single frame. Instead, `DialogueUI`'s methods that run in response to lines, options and commands return a `Dialogue.HandlerExecutionType` enum to indicate to Yarn Spinner whether it should pause execution or continue running.
- `DialogueRunner` now separates out the act of loading compiled programs and the act of loading a string table into two distinct methods. This gives you control over which localised lines of text should be used when the `Dialogue` class sends line codes to your game.

### Removed

- We've removed the "simple dialog example" from the repo, and made the "complex dialog example" - the one set in space, featuring Sally and the Ship - the sole example.
- We've removed the documentation from the repo; the new home for Yarn Spinner documentation is the official website, [yarnspinner.dev](https://yarnspinner.dev).<|MERGE_RESOLUTION|>--- conflicted
+++ resolved
@@ -9,12 +9,9 @@
 ### Added
 
 - Added support for variadic functions.
-<<<<<<< HEAD
-- Language Server: Fixed an error that would crash the language server if a `YarnCommand`- and `YarnFunction`-tagged method was declared inside a nested C# class
-=======
 - Added support for cancelling compilation.
   - To enable cancelling a compilation, supply a `CancellationToken` to your `CompilationJob` object. You can request that the compilation be cancelled by cancelling the token. For more information, see [Task Cancellation](https://learn.microsoft.com/en-us/dotnet/standard/parallel-programming/task-cancellation).
->>>>>>> 611e7d8d
+- Language Server: Fixed an error that would crash the language server if a `YarnCommand`- and `YarnFunction`-tagged method was declared inside a nested C# class
 
 ### Changed
 
