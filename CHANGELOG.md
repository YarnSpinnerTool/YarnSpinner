--- conflicted
+++ resolved
@@ -9,12 +9,9 @@
 ### Added
 
 - Added support for variadic functions.
-<<<<<<< HEAD
-- Language Server: Warn on `jump` statements if destination node that does not exist. Offer to create a stub node, or rename to an existing node title.
-=======
 - Added support for cancelling compilation.
   - To enable cancelling a compilation, supply a `CancellationToken` to your `CompilationJob` object. You can request that the compilation be cancelled by cancelling the token. For more information, see [Task Cancellation](https://learn.microsoft.com/en-us/dotnet/standard/parallel-programming/task-cancellation).
->>>>>>> 611e7d8d
+- Language Server: Warn on `jump` statements if destination node that does not exist. Offer to create a stub node, or rename to an existing node title.
 
 ### Changed
 
