--- conflicted
+++ resolved
@@ -44,12 +44,6 @@
 - Evaluating a smart variable can now perform nested evaluations of other smart variables.
 - `NodeDebugInfo.LineInfo` now stores ranges of text, rather than just the start position.
 
-<<<<<<< HEAD
-
-### Removed
-
-=======
->>>>>>> aa22bf01
 ## [3.0.0] 2025-05-16
 
 ### Added
